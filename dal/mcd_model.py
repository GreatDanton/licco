--- conflicted
+++ resolved
@@ -639,58 +639,6 @@
         res = "FAIL"
     if 'fc' not in fft:
         fft['fc'] = "NO VALID FC"
-<<<<<<< HEAD
-=======
-    if 'fg' not in fft:
-        fft['fg'] = ''
-    msg = f"{res}: {fft['fc']}-{fft['fg']} - {errormsg}"
-    return msg
-
-
-def validate_import_headers(licco_db: MongoDb, fft: Dict[str, any], prjid: str):
-    """
-    Helper function to pre-validate that all required data is present
-    fft: dictionary of field_name:values. '_id': '<fft_id>' is a necessary value
-    """
-    fftid = fft.get("_id", None)
-    if not fftid:
-        return False, "expected '_id' field in the fft values"
-
-    db_values = get_fft_values_by_project(licco_db, fftid, prjid)
-    if "state" not in fft:
-        fft["state"] = db_values["state"]
-
-    for attr in FC_ATTRS:
-        # If header is required for all, or if the FFT is non-conceptual and header is required
-        if FC_ATTRS[attr]["required"] or (fft["state"] != "Conceptual" and FC_ATTRS[attr].get("is_required_dimension", False)):
-            # If required header not present in upload dataset
-            if attr not in fft:
-                # Check if in DB already, continue to validate next if so
-                if attr not in db_values:
-                    error_str = f"Missing required header {attr}"
-                    logger.debug(error_str)
-                    return False, error_str
-                fft[attr] = db_values[attr]
-
-            # Header is a required value, but user is trying to null this value
-            if fft[attr] == '':
-                error_str = f"'{attr}' value is required for a Non-Conceptual device"
-                logger.debug(error_str)
-                return False, error_str
-
-        if attr not in fft:
-            continue
-
-        try:
-            val = FC_ATTRS[attr]["fromstr"](fft[attr])
-        except (ValueError, KeyError) as e:
-            error_str = f"Invalid data type for '{attr}': '{fft[attr]}'"
-            return False, error_str
-        except Exception as e:
-            return False, str(e)
-    return True, ""
->>>>>>> de7ece96
-
     msg = f"{res}: {fft['fc']} - {errormsg}"
     return msg
 

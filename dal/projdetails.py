import logging
<<<<<<< HEAD
=======
from typing import List, Dict
>>>>>>> 735930b7
from bson import ObjectId

logger = logging.getLogger(__name__)

<<<<<<< HEAD
def get_project_attributes(db, projectid, skipClonedEntries=False, asoftimestamp=None, commentAfterTimestamp=None):
    project = db["projects"].find_one({"_id": ObjectId(projectid)})
=======
def get_project_attributes(propdb, projectid, fftid=None, skipClonedEntries=False, asoftimestamp=None, commentAfterTimestamp=None):
    project = propdb["projects"].find_one({"_id": ObjectId(projectid)})
>>>>>>> 735930b7
    if not project:
        logger.error("Cannot find project for id %s", projectid)
        return {}

    mtch = { "$match": {"$and": [ { "prj": ObjectId(projectid)} ]}}
    if skipClonedEntries:  # skip initial values (when cloning a project)
        mtch["$match"]["$and"].append({"time": {"$gt": project["creation_time"]}})
    if asoftimestamp:   # find the values before a specific timestamp
        mtch["$match"]["$and"].append({"time": {"$lte": asoftimestamp}})
    if fftid:  # only values of a specific fftid should be returned
        mtch["$match"]["$and"].append({"fft": ObjectId(fftid)})

    histories = [x for x in db["projects_history"].aggregate([
        mtch,
        {"$match": {"key": {"$ne": "discussion"}}},
        {"$sort": {"time": -1}},
        {"$group": {
            "_id": {"fft": "$fft", "key": "$key"},
            "latestkey": {"$first":  "$key"},
            "latestval": {"$first":  "$val"},
        }},
        {"$project": {
            "prj": "$prj",
            "fft": "$_id.fft",
            "latestkey": "$latestkey",
            "latestval": "$latestval",
        }},
        {"$lookup": {"from": "ffts", "localField": "fft", "foreignField": "_id", "as": "fftobj"}},
        {"$unwind": "$fftobj"},
        {"$lookup": {"from": "fcs", "localField": "fftobj.fc", "foreignField": "_id", "as": "fcobj"}},
        {"$unwind": "$fcobj"},
        {"$lookup": {"from": "fgs", "localField": "fftobj.fg", "foreignField": "_id", "as": "fgobj"}},
        {"$unwind": "$fgobj"},
        {"$sort": {"prj": 1, "fcobj.name": 1, "fgobj.name": 1, "latestkey": 1}}
    ])]
    details = {}
    for hist in histories:
        fft = hist["fftobj"]
        fft_id = str(fft["_id"])

        if fft_id not in details:
            details[fft_id] = { "fft": { "_id": fft_id, "fc": hist["fcobj"]["name"], "fg": hist["fgobj"]["name"] } }
        field_name = hist["latestkey"]
        field_val = hist["latestval"]
        # all other fields are primitive types (scalars, strings) and only the latest values are important
        details[fft_id][field_name] = field_val

    # fetch and aggregate comments for all ffts
    commentFilter = {"$match": {"$and": [{"key": "discussion"}]}}
    if commentAfterTimestamp:
        commentFilter["$match"]["$and"].append({"time": {"$gt": commentAfterTimestamp}})

<<<<<<< HEAD
    comments = [x for x in db["projects_history"].aggregate([
=======
    comments: List[Dict[str, any]] = [x for x in propdb["projects_history"].aggregate([
>>>>>>> 735930b7
        mtch,
        commentFilter,
        {"$sort": {"time": -1}},
        {"$project": {
            "prj": "$prj",
            "fft": "$fft",
            "key": "$key",
            "val": "$val",
            "user": "$user",
            "time": "$time",
        }},
    ])]

    for c in comments:
        field_name = "discussion"
        fft_id = str(c["fft"])
        comment_id = str(c["_id"])
        user = c["user"]
        timestamp = c["time"]
        val = c["val"]

        device = details[fft_id]
        if not device:
            # this comment is not relevant since the project no longer has this device
            continue

        device_comments = device.get(field_name, [])
        device_comments.append({'id': comment_id, 'author': user, 'time': timestamp, 'comment': val})
        details[fft_id][field_name] = device_comments

    for device in details.values():
        # ensures discussion field is always present (at least as an empty array)
        if not device.get("discussion"):
            device["discussion"] = []

    return details


def get_all_project_changes(propdb, projectid):
    project = propdb["projects"].find_one({"_id": ObjectId(projectid)})
    if not project:
        logger.error("Cannot find project for id %s", projectid)
        return {}

    mtch = { "$match": {"$and": [ { "prj": ObjectId(projectid)} ]}}

    histories = [ x for x in propdb["projects_history"].aggregate([
        mtch,
        {"$sort": { "time": -1}},
        {"$lookup": { "from": "projects", "localField": "prj", "foreignField": "_id", "as": "prjobj"}},
        {"$unwind": "$prjobj"},
        {"$lookup": { "from": "ffts", "localField": "fft", "foreignField": "_id", "as": "fftobj"}},
        {"$unwind": "$fftobj"},
        {"$lookup": { "from": "fcs", "localField": "fftobj.fc", "foreignField": "_id", "as": "fcobj"}},
        {"$unwind": "$fcobj"},
        {"$lookup": { "from": "fgs", "localField": "fftobj.fg", "foreignField": "_id", "as": "fgobj"}},
        {"$unwind": "$fgobj"},
        {"$project": {
            "prj": "$prjobj.name",
            "fc": "$fcobj.name",
            "fg": "$fgobj.name",
            "key": "$key",
            "val": "$val",
            "user": "$user",
            "time": "$time"
        }},
    ])]
    return histories<|MERGE_RESOLUTION|>--- conflicted
+++ resolved
@@ -1,19 +1,11 @@
 import logging
-<<<<<<< HEAD
-=======
 from typing import List, Dict
->>>>>>> 735930b7
 from bson import ObjectId
 
 logger = logging.getLogger(__name__)
 
-<<<<<<< HEAD
-def get_project_attributes(db, projectid, skipClonedEntries=False, asoftimestamp=None, commentAfterTimestamp=None):
+def get_project_attributes(db, projectid, fftid=None, skipClonedEntries=False, asoftimestamp=None, commentAfterTimestamp=None):
     project = db["projects"].find_one({"_id": ObjectId(projectid)})
-=======
-def get_project_attributes(propdb, projectid, fftid=None, skipClonedEntries=False, asoftimestamp=None, commentAfterTimestamp=None):
-    project = propdb["projects"].find_one({"_id": ObjectId(projectid)})
->>>>>>> 735930b7
     if not project:
         logger.error("Cannot find project for id %s", projectid)
         return {}
@@ -66,11 +58,7 @@
     if commentAfterTimestamp:
         commentFilter["$match"]["$and"].append({"time": {"$gt": commentAfterTimestamp}})
 
-<<<<<<< HEAD
-    comments = [x for x in db["projects_history"].aggregate([
-=======
-    comments: List[Dict[str, any]] = [x for x in propdb["projects_history"].aggregate([
->>>>>>> 735930b7
+    comments: List[Dict[str, any]] = [x for x in db["projects_history"].aggregate([
         mtch,
         commentFilter,
         {"$sort": {"time": -1}},

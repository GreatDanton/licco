import { HtmlPage } from "@/app/components/html_page";
import { JsonErrorMsg } from "@/app/utils/fetching";
import { createLink } from "@/app/utils/path_utils";
import { createGlobMatchRegex } from "@/app/utils/glob_matcher";
import { Alert, AnchorButton, Button, ButtonGroup, Colors, Divider, HTMLSelect, Icon, InputGroup, NonIdealState, NumericInput } from "@blueprintjs/core";
import { usePathname, useRouter, useSearchParams } from "next/navigation";
import React, { Dispatch, ReactNode, SetStateAction, useEffect, useMemo, useState } from "react";
<<<<<<< HEAD
import { DeviceState, ProjectDeviceDetails, ProjectDeviceDetailsNumericKeys, ProjectFFT, ProjectInfo, addFftsToProject, fetchProjectFfts, fetchProjectInfo, isProjectInDevelopment, isUserAProjectApprover, isUserAProjectEditor, syncDeviceUserChanges, whoAmI } from "../project_model";
=======
import { DeviceState, ProjectDeviceDetails, ProjectDeviceDetailsNumericKeys, ProjectFFT, ProjectInfo, addFftsToProject, fetchProjectFfts, fetchProjectInfo, isProjectInDevelopment, isUserAProjectApprover } from "../project_model";
>>>>>>> a15d409c
import { ProjectExportDialog, ProjectImportDialog } from "../projects_overview_dialogs";
import { CopyFFTToProjectDialog, FFTCommentViewerDialog, FilterFFTDialog, ProjectEditConfirmDialog, ProjectHistoryDialog, TagCreationDialog, TagSelectionDialog } from "./project_dialogs";

import { AddFftDialog, FFTInfo } from "@/app/ffts/ffts_overview";
import { mapLen } from "@/app/utils/data_structure_utils";
import { SortState, sortNumber, sortString } from "@/app/utils/sort_utils";
import styles from './project_details.module.css';

type deviceDetailsColumn = (keyof Omit<ProjectDeviceDetails, "id" | "comments" | "discussion">);

/**
 * Helper function for sorting device details based on the clicked table column header
 */
export function sortDeviceDataByColumn(data: ProjectDeviceDetails[], col: deviceDetailsColumn, desc: boolean) {
    if (data.length == 0) {
        return; // nothing to sort
    }

    switch (col) {
        case "fc":
            data.sort((a, b) => {
                let diff = sortString(a.fc, b.fc, desc);
                if (diff != 0) {
                    return diff;
                }
                return sortString(a.fg, b.fg, false); // asc 
            });
            break;
        case "fg":
            data.sort((a, b) => {
                let diff = sortString(a.fg, b.fg, desc);
                if (diff != 0) {
                    return diff;
                }
                return sortString(a.fc, b.fc, false); // asc
            });
            break;
        default:
            let isNumericField = ProjectDeviceDetailsNumericKeys.indexOf(col) >= 0;
            if (isNumericField) {
                data.sort((a, b) => {
                    let diff = sortNumber(a[col] as any, b[col] as any, desc);
                    if (diff != 0) {
                        return diff;
                    }
                    return sortString(a.fc, b.fc, false); // asc
                })
            } else {
                data.sort((a, b) => {
                    let diff = sortString(a[col] as any ?? '', b[col] as any ?? '', desc);
                    if (diff != 0) {
                        return diff
                    }
                    return sortString(a.fc, b.fc, false); // asc
                });
            }

            break;
    }
}


// a project specific page displays all properties of a specific project 
export const ProjectDetails: React.FC<{ projectId: string }> = ({ projectId }) => {
    // page and url info
    const router = useRouter();
    const pathName = usePathname();
    const queryParams = useSearchParams();

    // data and loading
    const [isLoading, setIsLoading] = useState(false);
    const [fftDataLoadingError, setFftDataLoadingError] = useState('');
    const [project, setProject] = useState<ProjectInfo>();
    const [fftData, setFftData] = useState<ProjectDeviceDetails[]>([]);
    const [fftDataDisplay, setFftDataDisplay] = useState<ProjectDeviceDetails[]>([]);
    const [currentlyLoggedInUser, setCurrentlyLoggedInUser] = useState<string>('');


    // dialogs open state
    const [isAddNewFftDialogOpen, setIsAddNewFftDialogOpen] = useState(false);
    const [isFilterDialogOpen, setIsFilterDialogOpen] = useState(false);
    const [isCopyFFTDialogOpen, setIsCopyFFTDialogOpen] = useState(false);
    const [isProjectHistoryDialogOpen, setIsProjectHistoryDialogOpen] = useState(false);
    const [isTagSelectionDialogOpen, setIsTagSelectionDialogOpen] = useState(false);
    const [isTagCreationDialogOpen, setIsTagCreationDialogOpen] = useState(false);
    const [isImportDialogOpen, setIsImportDialogOpen] = useState(false);
    const [isExportDialogOpen, setIsExportDialogOpen] = useState(false);

    const [isFftCommentViewerOpen, setIsFftCommentViewerOpen] = useState(false);
    const [commentDevice, setCommentDevice] = useState<ProjectDeviceDetails>();

    const [currentFFT, setCurrentFFT] = useState<ProjectFFT>({ _id: "", fc: "", fg: "" });
    const [errorAlertMsg, setErrorAlertMsg] = useState<ReactNode>('');

    // filters to apply
    const [fcFilter, setFcFilter] = useState("");
    const [fgFilter, setFgFilter] = useState("");
    const [availableFftStates, setAvailableFftStates] = useState<DeviceState[]>(DeviceState.allStates);
    const [stateFilter, setStateFilter] = useState("");
    const [showFftSinceCreationFilter, setShowFftSinceCreationFilter] = useState(false);
    const [asOfTimestampFilter, setAsOfTimestampFilter] = useState("");

    // tag creation
    const [tagName, setTagName] = useState("");

    // state suitable for row updates
    const [editedDevice, setEditedDevice] = useState<ProjectDeviceDetails>();

    const [sortedByColumn, setSortedByColumn] = useState<SortState<deviceDetailsColumn>>(new SortState('fc', false));


    const changeSortOrder = (columnClicked: deviceDetailsColumn) => {
        let newSortOrder = sortedByColumn.changed(columnClicked);
        setSortedByColumn(newSortOrder);
    }

    const loadFFTData = (projectId: string, showAllEntries: boolean = true, sinceTime?: Date): Promise<void | ProjectDeviceDetails[]> => {
        setIsLoading(true);
        setFftDataLoadingError('');
        return fetchProjectFfts(projectId, showAllEntries, sinceTime)
            .then(devices => {
                setFftData(devices);
                return devices;
            }).catch((e: JsonErrorMsg) => {
                let msg = `Failed to load device data: ${e.error}`;
                setFftData([]);
                setFftDataLoadingError(msg);
                console.error(msg, e);
            }).finally(() => {
                setIsLoading(false);
            });
    }

    // load project data on load
    useEffect(() => {
        setIsLoading(true);
        {
            // set filters based on query params
            setFcFilter(queryParams.get("fc") ?? "");
            setFgFilter(queryParams.get("fg") ?? "");
            setStateFilter(queryParams.get("state") ?? "");
            setAsOfTimestampFilter(queryParams.get("asoftimestamp") ?? "");
        }

        fetchProjectInfo(projectId)
            .then(data => {
                setProject(data);
                return whoAmI().then(user => setCurrentlyLoggedInUser(user));
            })
            .catch((e: JsonErrorMsg) => {
                console.error("Failed to load required project data", e);
                setErrorAlertMsg("Failed to load project info: most actions will be disabled.\nError: " + e.error);
            });

        let showAllEntries = true;
        let timestampFilter = queryParams.get("asoftimestamp") ?? '';
        let asOfTimestamp = timestampFilter ? new Date(timestampFilter) : undefined;
        loadFFTData(projectId, showAllEntries, asOfTimestamp);
    }, []);


    // apply table filters, when any filter or original data changes
    useEffect(() => {
        let fcGlobMatcher = createGlobMatchRegex(fcFilter)
        let fgGlobMatcher = createGlobMatchRegex(fgFilter);
        let filteredFftData = fftData.filter(d => {
            if (fcFilter) {
                return fcGlobMatcher.test(d.fc);
            }
            return true;
        }).filter(d => {
            if (fgFilter) {
                return fgGlobMatcher.test(d.fg);
            }
            return true;
        }).filter(d => {
            if (stateFilter) {
                return d.state === stateFilter;
            }
            return true;
        })

        sortDeviceDataByColumn(filteredFftData, sortedByColumn.column, sortedByColumn.sortDesc);
        setFftDataDisplay(filteredFftData);
    }, [fftData, fcFilter, fgFilter, stateFilter, sortedByColumn]);


    const displayFilterIconInColumn = (filterValue: string) => {
        if (!filterValue) {
            return null;
        }
        return <Icon icon="filter" color={Colors.RED2} className="ms-1" />
    }

    const displaySortOrderIconInColumn = (col: deviceDetailsColumn) => {
        if (col != sortedByColumn.column) {
            return null;
        }
        return <Icon icon={sortedByColumn.sortDesc ? "arrow-down" : "arrow-up"} className="ms-1" />
    }

    const updateQueryParams = (fcFilter: string, fgFilter: string, stateFilter: string, asOfTimestampFilter: string) => {
        const params = new URLSearchParams();
        if (fcFilter) {
            params.set("fc", fcFilter);
        }
        if (fgFilter) {
            params.set("fg", fgFilter);
        }
        if (stateFilter) {
            params.set("state", stateFilter);
        }
        if (asOfTimestampFilter) {
            params.set("asoftimestamp", asOfTimestampFilter)
        }
        router.replace(`${pathName}?${params.toString()}`)
    }

    const addNewFft = (newFft: FFTInfo) => {
        if (!project) {
            // this should never happen
            setErrorAlertMsg("Can't add a new fft to a project without knowing the projec details; this is a programming bug");
            return;
        }

        // check if desired fft combination already exist within the project 
        // if it does, simply show an error message to the user
        for (let fft of fftData) {
            if (fft.fc === newFft.fc.name && fft.fg === newFft.fg.name) {
                setErrorAlertMsg(<>FFT <b>{fft.fc}-{fft.fg}</b> is already a part of the project: "{project.name}".</>);
                return
            }
        }

        let fft: ProjectFFT = {
            _id: newFft._id,
            fc: newFft.fc._id,
            fg: newFft.fg._id,
        }
        return addFftsToProject(project._id, [fft])
            .then(data => {
                // TODO: when we try to add an fft that is already there, the backend doesn't complain
                // it just returns success: true, erromsg: no changes detected.
                // TODO: we only need the fft that was updated, not all ffts of the project
                setFftData(data)
                setIsAddNewFftDialogOpen(false);
            }).catch((e: JsonErrorMsg) => {
                let msg = "Failed to add an fft to a project: " + e.error;
                console.error(msg, e);
                setErrorAlertMsg(msg);
            });
    }

    const isProjectInDevelopment = project?.status === "development";
    const isFilterApplied = fcFilter != "" || fgFilter != "" || stateFilter != "";
    const isRemoveFilterEnabled = isFilterApplied || showFftSinceCreationFilter || asOfTimestampFilter;
    const isEditedTable = editedDevice != undefined;

    return (
        <HtmlPage>
            {fftDataLoadingError ? <NonIdealState className="mb-4 mt-4" icon="error" title="Error" description={fftDataLoadingError} /> : null}

            {/* NOTE: horizontally scrollable table with sticky header only works if it's max height is capped */}
            <div className="table-responsive" style={{ maxHeight: 'calc(100vh - 130px)' }}>
                <table className={`table table-bordered table-sm table-sticky table-striped ${styles.detailsTable}`}>
                    <thead>
                        <tr>
                            <th colSpan={isProjectInDevelopment ? 6 : 5}>
                                {!project ? <></> :
                                    <ButtonGroup vertical={false} className={isEditedTable ? "table-disabled" : ''}>

                                        <h5 className="m-0 me-3" style={{ color: Colors.RED2 }}>{project?.name}</h5>

                                        <Button icon="import" title="Download a copy of this project"
                                            minimal={true} small={true}
                                            onClick={(e) => { setIsExportDialogOpen(true) }}
                                        />
                                        <Button icon="export" title="Upload data to this project"
                                            minimal={true} small={true}
                                            onClick={(e) => { setIsImportDialogOpen(true) }}
                                        />

                                        <Divider />

                                        <Button icon="add" title="Add a new FFT to Project" minimal={true} small={true}
                                            onClick={e => setIsAddNewFftDialogOpen(true)}
                                        />

                                        <Divider />

                                        <Button icon="filter" title="Filter FFTs" minimal={true} small={true} intent={isFilterApplied ? "warning" : "none"} onClick={(e) => setIsFilterDialogOpen(true)} />

                                        <Button icon="filter-remove" title="Clear filters to show all FFTs" minimal={true} small={true} disabled={!isRemoveFilterEnabled}
                                            onClick={(e) => {
                                                setFcFilter('')
                                                setFgFilter('');
                                                setStateFilter('');
                                                let timestampFilter = asOfTimestampFilter;
                                                setAsOfTimestampFilter('');

                                                if (showFftSinceCreationFilter) {
                                                    setShowFftSinceCreationFilter(false);
                                                    loadFFTData(project._id, true);
                                                } else if (timestampFilter) {
                                                    // timestamp filter was applied and now we have to load original data
                                                    loadFFTData(project._id, true);
                                                }
                                                updateQueryParams('', '', '', '');
                                            }}
                                        />

                                        <Button icon="filter-open" minimal={true} small={true} intent={showFftSinceCreationFilter ? "warning" : "none"}
                                            title="Show only FCs with changes after the project was created"
                                            onClick={(e) => {
                                                if (showFftSinceCreationFilter) {
                                                    // filter is applied, therefore we have to toggle it off and show all entries
                                                    loadFFTData(projectId, true);
                                                } else {
                                                    // filter is not applied, therefore we have to display changes after project was created
                                                    loadFFTData(projectId, false);
                                                }

                                                // toggle the filter flag 
                                                setShowFftSinceCreationFilter(show => !show);
                                            }}
                                        />

                                        <Divider />

                                        <Button icon="tag-add" title="Create a tag" minimal={true} small={true}
                                            onClick={(e) => { setIsTagCreationDialogOpen(true) }}
                                        />
                                        <Button icon="tags" title="Show assigned tags" minimal={true} small={true}
                                            onClick={(e) => { setIsTagSelectionDialogOpen(true) }}
                                        />
                                        <Divider />

                                        <Button icon="history" title="Show the history of changes" minimal={true} small={true}
                                            intent={asOfTimestampFilter ? "danger" : "none"}
                                            onClick={(e) => setIsProjectHistoryDialogOpen(true)}
                                        />
                                        <AnchorButton icon="user" title="Submit this project for approval" minimal={true} small={true}
                                            href={createLink(`/projects/${project._id}/submit-for-approval`)}
                                            disabled={!isProjectInDevelopment}
                                        />

                                        {isUserAProjectApprover(project, currentlyLoggedInUser) || (isUserAProjectEditor(project, currentlyLoggedInUser) && project.status == "submitted") ?
                                            <>
                                                <Divider />
                                                <AnchorButton icon="confirm" title="Approve submitted project" intent="danger" minimal={true} small={true}
                                                    href={createLink(`/projects/${project._id}/approval`)}
                                                />
                                            </>
                                            : null
                                        }

                                    </ButtonGroup>
                                }
                            </th>

                            <th colSpan={3} className="text-center">Nominal Location (meters in LCLS coordinates)</th>
                            <th colSpan={3} className="text-center">Nominal Dimension (meters)</th>
                            <th colSpan={3} className="text-center">Nominal Angle (radians)</th>
                            <th></th>
                        </tr>
                        <tr>
                            {isProjectInDevelopment ? <th></th> : null}
                            <th onClick={e => changeSortOrder('fc')}>FC {displayFilterIconInColumn(fcFilter)}{displaySortOrderIconInColumn('fc')}</th>
                            <th onClick={e => changeSortOrder('fg')}>Fungible {displayFilterIconInColumn(fgFilter)}{displaySortOrderIconInColumn('fg')}</th>
                            <th onClick={e => changeSortOrder('tc_part_no')}>TC Part No. {displaySortOrderIconInColumn('tc_part_no')}</th>
                            <th onClick={e => changeSortOrder('state')}>State {displayFilterIconInColumn(stateFilter)} {displaySortOrderIconInColumn('state')}</th>
                            <th>Comments</th>

                            <th onClick={e => changeSortOrder('nom_loc_z')} className="text-center">Z {displaySortOrderIconInColumn('nom_loc_z')}</th>
                            <th onClick={e => changeSortOrder('nom_loc_x')} className="text-center">X {displaySortOrderIconInColumn('nom_loc_x')}</th>
                            <th onClick={e => changeSortOrder('nom_loc_y')} className="text-center">Y {displaySortOrderIconInColumn('nom_loc_y')}</th>

                            <th onClick={e => changeSortOrder('nom_dim_z')} className="text-center">Z {displaySortOrderIconInColumn('nom_dim_z')}</th>
                            <th onClick={e => changeSortOrder('nom_dim_x')} className="text-center">X {displaySortOrderIconInColumn('nom_dim_x')}</th>
                            <th onClick={e => changeSortOrder('nom_dim_y')} className="text-center">Y {displaySortOrderIconInColumn('nom_dim_y')}</th>

                            <th onClick={e => changeSortOrder('nom_ang_z')} className="text-center">Z {displaySortOrderIconInColumn('nom_ang_z')}</th>
                            <th onClick={e => changeSortOrder('nom_ang_x')} className="text-center">X {displaySortOrderIconInColumn('nom_ang_x')}</th>
                            <th onClick={e => changeSortOrder('nom_ang_y')} className="text-center">Y {displaySortOrderIconInColumn('nom_ang_y')}</th>
                            <th onClick={e => changeSortOrder('ray_trace')}>Must Ray Trace {displaySortOrderIconInColumn('ray_trace')}</th>
                        </tr>
                    </thead>
                    <tbody>
                        {fftDataDisplay.map(device => {
                            const isEditedDevice = editedDevice == device;
                            const disableRow = isEditedTable && !isEditedDevice;
                            if (!isEditedDevice) {
                                return <DeviceDataTableRow key={device.id}
                                    project={project} device={device} currentUser={currentlyLoggedInUser}
                                    disabled={disableRow}
                                    onEdit={(device) => setEditedDevice(device)}
                                    onCopyFft={(device) => {
                                        setCurrentFFT({ _id: device.id, fc: device.fc, fg: device.fg });
                                        setIsCopyFFTDialogOpen(true);
                                    }}
                                    onUserComment={(device) => {
                                        setCommentDevice(device);
                                        setIsFftCommentViewerOpen(true);
                                    }}
                                />
                            }

                            return <DeviceDataEditTableRow key={device.id} project={project} device={device} availableFftStates={availableFftStates}
                                onEditDone={(updatedDeviceData, action) => {
                                    if (action == "cancel") {
                                        setEditedDevice(undefined);
                                        return;
                                    }

                                    // update existing fft data
                                    let newDeviceData = [];
                                    for (let d of fftData) {
                                        if (d.id != updatedDeviceData.id) {
                                            newDeviceData.push(d);
                                            continue
                                        }
                                        newDeviceData.push(updatedDeviceData);
                                    }
                                    setFftData(newDeviceData);
                                    setEditedDevice(undefined);
                                }}
                            />
                        })
                        }
                    </tbody>
                </table>
            </div>

            {!isLoading && !fftDataLoadingError && !isFilterApplied && fftDataDisplay.length == 0 ?
                <NonIdealState icon="search" title="No FFTs Found" description={<>Project {project?.name} does not have any FFTs</>} />
                : null}

            {!isLoading && isFilterApplied && fftDataDisplay.length == 0 ?
                <NonIdealState icon="filter" title="No FFTs Found" description="Try changing your filters"></NonIdealState>
                : null
            }

            {project ?
                <AddFftDialog
                    dialogType="addToProject"
                    isOpen={isAddNewFftDialogOpen}
                    onClose={() => setIsAddNewFftDialogOpen(false)}
                    onSubmit={(newFft) => addNewFft(newFft)}
                />
                : null
            }

            <FilterFFTDialog
                isOpen={isFilterDialogOpen}
                possibleStates={availableFftStates}
                onClose={() => setIsFilterDialogOpen(false)}
                onSubmit={(newFcFilter, newFgFilter, newStateFilter) => {
                    setFcFilter(newFcFilter);
                    setFgFilter(newFgFilter);
                    newStateFilter = newStateFilter.startsWith("---") ? "" : newStateFilter;
                    setStateFilter(newStateFilter);
                    updateQueryParams(newFcFilter, newFgFilter, newStateFilter, asOfTimestampFilter);
                    setIsFilterDialogOpen(false);
                }}
            />

            {project ?
                <CopyFFTToProjectDialog
                    isOpen={isCopyFFTDialogOpen}
                    FFT={currentFFT}
                    currentProject={project}
                    onClose={() => setIsCopyFFTDialogOpen(false)}
                    onSubmit={(newDeviceDetails) => {
                        // find current fft and update device details
                        let updatedData = [];
                        for (let d of fftData) {
                            if (d.id != newDeviceDetails.id) {
                                updatedData.push(d);
                                continue;
                            }
                            updatedData.push(newDeviceDetails);
                        }
                        setFftData(updatedData);
                        setIsCopyFFTDialogOpen(false);
                    }}
                /> : null}

            {project && commentDevice ?
                <FFTCommentViewerDialog isOpen={isFftCommentViewerOpen}
                    project={project}
                    device={commentDevice}
                    onClose={() => {
                        setCommentDevice(undefined);
                        setIsFftCommentViewerOpen(false);
                    }}
                    onCommentAdd={(updatedDevice) => {
                        // TODO: this is repeated multiple times, extract into method at some point
                        let updatedFftData = [];
                        for (let fft of fftData) {
                            if (fft.id != updatedDevice.id) {
                                updatedFftData.push(fft);
                                continue;
                            }
                            updatedFftData.push(updatedDevice);
                        }
                        setFftData(updatedFftData);
                        setCommentDevice(updatedDevice);
                    }
                    }
                />
                : null}

            {project ?
                <ProjectHistoryDialog
                    currentProject={project}
                    isOpen={isProjectHistoryDialogOpen}
                    onClose={() => setIsProjectHistoryDialogOpen(false)}
                    displayProjectSince={(time) => {
                        loadFFTData(project._id, true, time);
                        setIsProjectHistoryDialogOpen(false);

                        let timestampFilter = time.toISOString();
                        updateQueryParams(fcFilter, fgFilter, stateFilter, timestampFilter);
                        setAsOfTimestampFilter(timestampFilter);
                    }}
                />
                : null}
            {project ?
                <TagSelectionDialog
                    isOpen={isTagSelectionDialogOpen}
                    projectId={project._id}
                    onSubmit={(tagDate) => {
                        loadFFTData(project._id, true, tagDate);
                        updateQueryParams(fcFilter, fgFilter, stateFilter, tagDate.toISOString());
                        setAsOfTimestampFilter(tagDate.toISOString());
                        setIsTagSelectionDialogOpen(false);
                    }}
                    onClose={() => setIsTagSelectionDialogOpen(false)}
                />
                : null}
            {project ?
                <TagCreationDialog
                    isOpen={isTagCreationDialogOpen}
                    projectId={project._id}
                    onSubmit={() => setIsTagCreationDialogOpen(false)}
                    onClose={() => setIsTagCreationDialogOpen(false)}
                />
                : null}
            {project ?
                <ProjectImportDialog
                    isOpen={isImportDialogOpen}
                    project={project}
                    onClose={() => setIsImportDialogOpen(false)}
                />
                : null}
            {project ?
                <ProjectExportDialog
                    isOpen={isExportDialogOpen}
                    project={project}
                    onSubmit={() => setIsExportDialogOpen(false)}
                    onClose={() => setIsExportDialogOpen(false)}
                />
                : null
            }
            {/* Alert for displaying error messages that may happen in other dialogs */}
            <Alert
                className="alert-default"
                confirmButtonText="Ok"
                onConfirm={(e) => setErrorAlertMsg('')}
                intent="danger"
                isOpen={errorAlertMsg != ""}>
                <h5 className="alert-title"><Icon icon="error" />Error</h5>
                <p>{errorAlertMsg}</p>
            </Alert>
        </HtmlPage >
    )
}

export const formatDevicePositionNumber = (value?: number | string): string => {
    if (value === undefined) {
        return '';
    }
    if (typeof value === "string") {
        return value;
    }
    return value.toFixed(7);
}

const DeviceDataTableRow: React.FC<{ project?: ProjectInfo, device: ProjectDeviceDetails, currentUser: string, disabled: boolean, onEdit: (device: ProjectDeviceDetails) => void, onCopyFft: (device: ProjectDeviceDetails) => void, onUserComment: (device: ProjectDeviceDetails) => void }> = ({ project, device, currentUser, disabled, onEdit, onCopyFft, onUserComment }) => {
// we have to cache each table row, as once we have lots of rows in a table editing text fields within
// becomes very slow due to constant rerendering of rows and their tooltips on every keystroke. 
    const row = useMemo(() => {
        return (
            <tr className={disabled ? 'table-disabled' : ''}>
                {isProjectInDevelopment(project) ?
                    <td>
                        {/* TODO: once notifications branch is merged in, we have to restrict the user actions */}
                        <Button icon="edit" minimal={true} small={true} title="Edit this FFT"
                            onClick={(e) => onEdit(device)}
                        />
                        <Button icon="refresh" minimal={true} small={true} title={"Copy over the value from the currently approved project"}
                            onClick={(e) => onCopyFft(device)}
                        />

                        <Button icon="chat" minimal={true} small={true} title={"See user comments"}
                            onClick={(e) => onUserComment(device)}
                        />
                    </td>
                    : null
                }

                <td>{device.fc}</td>
                <td>{device.fg}</td>
                <td>{device.tc_part_no}</td>
                <td>{device.state}</td>
                <td>{device.comments}</td>

                <td className="text-number">{formatDevicePositionNumber(device.nom_loc_z)}</td>
                <td className="text-number">{formatDevicePositionNumber(device.nom_loc_x)}</td>
                <td className="text-number">{formatDevicePositionNumber(device.nom_loc_y)}</td>

                <td className="text-number">{formatDevicePositionNumber(device.nom_dim_z)}</td>
                <td className="text-number">{formatDevicePositionNumber(device.nom_dim_x)}</td>
                <td className="text-number">{formatDevicePositionNumber(device.nom_dim_y)}</td>

                <td className="text-number">{formatDevicePositionNumber(device.nom_ang_z)}</td>
                <td className="text-number">{formatDevicePositionNumber(device.nom_ang_x)}</td>
                <td className="text-number">{formatDevicePositionNumber(device.nom_ang_y)}</td>

                <td>{device.ray_trace ?? null}</td>
            </tr>
        )
    }, [project, device, currentUser, disabled])
    return row;
}



const DeviceDataEditTableRow: React.FC<{
    project?: ProjectInfo,
    device: ProjectDeviceDetails,
    availableFftStates: DeviceState[],
    onEditDone: (newDevice: ProjectDeviceDetails, action: "ok" | "cancel") => void,
}> = ({ project, device, availableFftStates, onEditDone }) => {
    const [editError, setEditError] = useState('');
    const [isSubmitting, setSubmitting] = useState(false);
    const [confirmDialogOpen, setConfirmDialogOpen] = useState(false);
    const [valueChanges, setValueChanges] = useState<Record<string, any>>({});

    interface EditField {
        key: (keyof ProjectDeviceDetails);
        type: "string" | "number" | "select"
        value: [string | undefined, Dispatch<SetStateAction<string | undefined>>];
        valueOptions?: string[]; // only used when type == "select"
        err: [boolean, Dispatch<SetStateAction<boolean>>];
        min?: number;
        max?: number;
        allowNumbersOnly?: boolean;
    }

    let fftStates = useMemo(() => {
        return availableFftStates.map(s => s.name);
    }, [availableFftStates])

    const editableDeviceFields: EditField[] = [
        { key: 'tc_part_no', type: "string", value: useState<string>(), err: useState(false) },
        { key: 'state', type: "select", valueOptions: fftStates, value: useState<string>(), err: useState(false) },
        { key: 'comments', type: "string", value: useState<string>(), err: useState(false) },

        { key: 'nom_loc_z', type: "number", value: useState<string>(), err: useState(false) },
        { key: 'nom_loc_x', type: "number", value: useState<string>(), err: useState(false) },
        { key: 'nom_loc_y', type: "number", value: useState<string>(), err: useState(false) },

        { key: 'nom_dim_z', type: "number", value: useState<string>(), err: useState(false) },
        { key: 'nom_dim_x', type: "number", value: useState<string>(), err: useState(false) },
        { key: 'nom_dim_y', type: "number", value: useState<string>(), err: useState(false) },

        { key: 'nom_ang_z', type: "number", value: useState<string>(), err: useState(false) },
        { key: 'nom_ang_x', type: "number", value: useState<string>(), err: useState(false) },
        { key: 'nom_ang_y', type: "number", value: useState<string>(), err: useState(false) },

        { key: 'ray_trace', type: "number", value: useState<string>(), err: useState(false), max: 1, min: 0, allowNumbersOnly: true }
    ]

    useEffect(() => {
        for (let field of editableDeviceFields) {
            if (field.key == 'id' || field.key == 'fg' || field.key == 'fc') { // fft field is not editable
                continue;
            }
            field.value[1](device[field.key] as any);
        }
    }, [device])

    const numberOrDefault = (value: string | undefined, defaultVal: number | undefined): number | undefined => {
        if (value == "" || value == undefined) {
            return undefined;
        }

        let num = Number.parseFloat(value);
        if (isNaN(num)) {
            // this should never happen since we verify the fields before the user 
            // is able to submit them. 
            return defaultVal;
        }
        return num;
    }


    let errStates = editableDeviceFields.map(f => f.err[0]);
    const allFieldsAreValid = useMemo(() => {
        for (let f of editableDeviceFields) {
            if (f.err[0] === true) {
                return false;
            }
        }

        // all fields are valid, we can submit this change
        return true;
    }, [...errStates])


    const createDeviceWithChanges = (): ProjectDeviceDetails => {
        let copyDevice = structuredClone(device);
        for (let editField of editableDeviceFields) {
            let field = editField.key;
            let device = copyDevice as any;
            if (editField.type == "number") {
                device[field] = numberOrDefault(editField.value[0], undefined);
            } else {
                device[field] = editField.value[0] || '';
            }
        }
        return copyDevice;
    }

    const getValueChanges = (device: ProjectDeviceDetails): Record<string, any> => {
        let deviceWithChanges = createDeviceWithChanges();

        // find changes that have to be synced with backend
        // later on, we may have to add a user comment to each of those changes
        let fieldNames = Object.keys(deviceWithChanges) as (keyof ProjectDeviceDetails)[];
        fieldNames = fieldNames.filter(field => field != "id" && field != "fg" && field != "fc" && field != "discussion");
        let changes: Record<string, any> = {};
        for (let field of fieldNames) {
            let value = deviceWithChanges[field];
            if (typeof value === "string") {
                value = value.trim();
            }

            if (value !== device[field]) { // this field has changed
                if (field === "state") {
                    // we have to transform the state from what's displayed into an enum that
                    // a backend understands, hence this transformation
                    changes[field] = DeviceState.fromString(deviceWithChanges[field]).backendEnumName;
                    continue;
                }
                changes[field] = value;
            }
        }
        return { deviceWithChanges, changes };
    }

    const submitChanges = () => {
        const { changes, deviceWithChanges } = getValueChanges(device);
        if (mapLen(changes) === 0) { // nothing to sync
            onEditDone(deviceWithChanges, 'cancel');
            return;
        }

        if (!project) {
            // this should never happen
            let msg = "Project that we want to sync our changes to does not exist: this is a programming bug that should never happen";
            console.error(msg);
            setEditError(msg)
            return;
        }

        setValueChanges(changes);
        setConfirmDialogOpen(true);
    }

    return (
        <tr>
            <td>
                <Button icon="tick" minimal={true} small={true} loading={isSubmitting}
                    title="Submit your edits"
                    disabled={!allFieldsAreValid}
                    onClick={(e) => submitChanges()}
                />

                <Button icon="cross" minimal={true} small={true} title="Discard your edits"
                    onClick={(e) => onEditDone(createDeviceWithChanges(), "cancel")}
                />
            </td>

            <td>{device.fc}</td>
            <td>{device.fg}</td>

            {editableDeviceFields.map((field) => {
                // the reason why we use components instead of rendering edit fields directly is due to performance
                // Rerendering the entire row and all its fields on every keystroke is noticably slow, therefore
                // we cache edit fields via components.
                let inputField: ReactNode;
                if (field.type == "string") {
                    inputField = <StringEditField value={field.value[0] ?? ''} setter={field.value[1]} err={field.err[0]} errSetter={field.err[1]} />
                } else if (field.type == "number") {
                    inputField = <NumericEditField value={field.value[0]} setter={field.value[1]} min={field.min} max={field.max} err={field.err[0]} errSetter={field.err[1]} allowNumbersOnly={field.allowNumbersOnly} />
                } else if (field.type == "select") {
                    inputField = <SelectEditField value={field.value[0] ?? ''} setter={field.value[1]} options={field.valueOptions || []} err={field.err[0]} errSetter={field.err[1]} />
                } else {
                    throw new Error("Unhandled field type: ", field.type)
                }
                return <td key={field.key}>{inputField}</td>
            })
            }


            {project && confirmDialogOpen ?
                <ProjectEditConfirmDialog
                    isOpen={confirmDialogOpen}
                    valueChanges={valueChanges}
                    project={project}
                    device={device}
                    onClose={() => {
                        // we just close the dialog, the user has to click the 'x' icon in the edit row
                        // to cancel the editing process
                        setConfirmDialogOpen(false);
                    }}
                    onSubmit={(backendDevice) => {
                        // the user confirmed the changes, and the device data was submitted 
                        // close the dialog and stop editing this row.
                        setConfirmDialogOpen(false);
                        onEditDone(backendDevice, 'ok');
                    }}
                />
                : null
            }

            {editError ?
                <Alert
                    className="alert-default"
                    confirmButtonText="Ok"
                    onConfirm={(e) => setEditError('')}
                    intent="danger"
                    isOpen={editError != ""}>
                    <h5 className="alert-title"><Icon icon="error" />Error</h5>
                    <p>{editError}</p>
                </Alert>
                : null
            }
        </tr>
    )
}



const StringEditField: React.FC<{ value: string, setter: any, err: boolean, errSetter: any }> = ({ value, setter, err, errSetter }) => {
    return useMemo(() => {
        return <InputGroup value={value} onValueChange={(val) => setter(val)} style={{ width: 'auto', minWidth: "5ch" }} fill={true} />
    }, [value, err])
}

const SelectEditField: React.FC<{ value: string, setter: any, options: string[], err: boolean, errSetter: any }> = ({ value, setter, options, err, errSetter }) => {
    return useMemo(() => {
        return <HTMLSelect value={value} options={options} onChange={(e) => setter(e.target.value)} style={{ width: "auto" }} iconName="caret-down" fill={true} />
    }, [value, options, err])
}

// performance optimization to avoid re-rendering every field in a row every time the user types one character in one of them.
const NumericEditField: React.FC<{ value: string | number | undefined, setter: any, err: boolean, errSetter: any, min?: number, max?: number, allowNumbersOnly?: boolean }> = ({ value, setter, err, errSetter, min, max, allowNumbersOnly: allowNumericCharsOnly }) => {
    const isNumeric = (v: string) => {
        return /^\d+$/.test(v);
    }
    const field = useMemo(() => {
        return (<NumericInput
            buttonPosition="none"
            allowNumericCharactersOnly={false}
            intent={err ? "danger" : "none"}
            style={{ width: "auto", maxWidth: "15ch", textAlign: "right" }}
            value={value}
            stepSize={1}
            minorStepSize={0.0000000001} /* this is necessary to avoid warnings: numeric input rounds number based on this precision */
            majorStepSize={1}
            max={undefined}
            min={undefined}
            fill={true}
            onValueChange={(num, v) => {
                setter(v);
                if (isNaN(num)) {
                    errSetter(true);
                    return;
                }

                // we have a valid number
                errSetter(false);

                // check special behavior
                if (allowNumericCharsOnly && v != "") {
                    let numeric = isNumeric(v);
                    errSetter(!numeric);
                }

                // check ranges if any 
                if (min != undefined) {
                    if (num < min) {
                        errSetter(true);
                    }
                }
                if (max != undefined) {
                    if (num > max) {
                        errSetter(true);
                    }
                }
            }
            }
        />
        )
    }, [value, err])
    return field;
}<|MERGE_RESOLUTION|>--- conflicted
+++ resolved
@@ -1,15 +1,11 @@
 import { HtmlPage } from "@/app/components/html_page";
 import { JsonErrorMsg } from "@/app/utils/fetching";
+import { createGlobMatchRegex } from "@/app/utils/glob_matcher";
 import { createLink } from "@/app/utils/path_utils";
-import { createGlobMatchRegex } from "@/app/utils/glob_matcher";
 import { Alert, AnchorButton, Button, ButtonGroup, Colors, Divider, HTMLSelect, Icon, InputGroup, NonIdealState, NumericInput } from "@blueprintjs/core";
 import { usePathname, useRouter, useSearchParams } from "next/navigation";
 import React, { Dispatch, ReactNode, SetStateAction, useEffect, useMemo, useState } from "react";
-<<<<<<< HEAD
-import { DeviceState, ProjectDeviceDetails, ProjectDeviceDetailsNumericKeys, ProjectFFT, ProjectInfo, addFftsToProject, fetchProjectFfts, fetchProjectInfo, isProjectInDevelopment, isUserAProjectApprover, isUserAProjectEditor, syncDeviceUserChanges, whoAmI } from "../project_model";
-=======
-import { DeviceState, ProjectDeviceDetails, ProjectDeviceDetailsNumericKeys, ProjectFFT, ProjectInfo, addFftsToProject, fetchProjectFfts, fetchProjectInfo, isProjectInDevelopment, isUserAProjectApprover } from "../project_model";
->>>>>>> a15d409c
+import { DeviceState, ProjectDeviceDetails, ProjectDeviceDetailsNumericKeys, ProjectFFT, ProjectInfo, addFftsToProject, fetchProjectFfts, fetchProjectInfo, isProjectInDevelopment, isUserAProjectApprover, isUserAProjectEditor, whoAmI } from "../project_model";
 import { ProjectExportDialog, ProjectImportDialog } from "../projects_overview_dialogs";
 import { CopyFFTToProjectDialog, FFTCommentViewerDialog, FilterFFTDialog, ProjectEditConfirmDialog, ProjectHistoryDialog, TagCreationDialog, TagSelectionDialog } from "./project_dialogs";
 
@@ -599,8 +595,8 @@
 }
 
 const DeviceDataTableRow: React.FC<{ project?: ProjectInfo, device: ProjectDeviceDetails, currentUser: string, disabled: boolean, onEdit: (device: ProjectDeviceDetails) => void, onCopyFft: (device: ProjectDeviceDetails) => void, onUserComment: (device: ProjectDeviceDetails) => void }> = ({ project, device, currentUser, disabled, onEdit, onCopyFft, onUserComment }) => {
-// we have to cache each table row, as once we have lots of rows in a table editing text fields within
-// becomes very slow due to constant rerendering of rows and their tooltips on every keystroke. 
+    // we have to cache each table row, as once we have lots of rows in a table editing text fields within
+    // becomes very slow due to constant rerendering of rows and their tooltips on every keystroke. 
     const row = useMemo(() => {
         return (
             <tr className={disabled ? 'table-disabled' : ''}>

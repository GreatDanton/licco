import { HtmlPage } from "@/app/components/html_page";
import { JsonErrorMsg } from "@/app/utils/fetching";
import { createGlobMatchRegex } from "@/app/utils/glob_matcher";
import { createLink } from "@/app/utils/path_utils";
import { Alert, AnchorButton, Button, ButtonGroup, Colors, Divider, HTMLSelect, Icon, InputGroup, NonIdealState, NumericInput } from "@blueprintjs/core";
import { usePathname, useRouter, useSearchParams } from "next/navigation";
import React, { Dispatch, ReactNode, SetStateAction, useEffect, useMemo, useState } from "react";
import { DeviceState, MASTER_PROJECT_NAME, ProjectDeviceDetails, ProjectDeviceDetailsNumericKeys, ProjectFFT, ProjectInfo, addFftsToProject, fetchKeymap, fetchProjectFfts, fetchProjectInfo, isProjectInDevelopment, isUserAProjectApprover, isUserAProjectEditor, removeFftsFromProject, whoAmI } from "../project_model";
import { ProjectExportDialog, ProjectImportDialog } from "../projects_overview_dialogs";
import { CopyFFTToProjectDialog, FFTCommentViewerDialog, FilterFFTDialog, ProjectEditConfirmDialog, ProjectHistoryDialog, SnapshotCreationDialog, SnapshotSelectionDialog } from "./project_dialogs";

import { LoadingSpinner } from "@/app/components/loading";
import { AddFftDialog } from "@/app/ffts/ffts_overview";
import { mapLen } from "@/app/utils/data_structure_utils";
import { numberOrDefault } from "@/app/utils/num_utils";
import { SortState, sortNumber, sortString } from "@/app/utils/sort_utils";
import { FFTInfo } from "../project_model";
import styles from './project_details.module.css';

type deviceDetailsColumn = (keyof Omit<ProjectDeviceDetails, "_id" | "comments" | "discussion">);

/**
 * Helper function for sorting device details based on the clicked table column header
 */
export function sortDeviceDataByColumn(data: ProjectDeviceDetails[], col: deviceDetailsColumn, desc: boolean) {
    if (data.length == 0) {
        return; // nothing to sort
    }

    switch (col) {
        case "fc":
            data.sort((a, b) => {
                let diff = sortString(a.fc, b.fc, desc);
                if (diff != 0) {
                    return diff;
                }
                return sortString(a.fg_desc, b.fg_desc, false); // asc 
            });
            break;
        case "fg":
            data.sort((a, b) => {
                let diff = sortString(a.fg_desc, b.fg_desc, desc);
                if (diff != 0) {
                    return diff;
                }
                return sortString(a.fc, b.fc, false); // asc
            });
            break;
        default:
            let isNumericField = ProjectDeviceDetailsNumericKeys.indexOf(col) >= 0;
            if (isNumericField) {
                data.sort((a, b) => {
                    let diff = sortNumber(a[col] as any, b[col] as any, desc);
                    if (diff != 0) {
                        return diff;
                    }
                    return sortString(a.fc, b.fc, false); // asc
                })
            } else {
                data.sort((a, b) => {
                    let diff = sortString(a[col] as any ?? '', b[col] as any ?? '', desc);
                    if (diff != 0) {
                        return diff
                    }
                    return sortString(a.fc, b.fc, false); // asc
                });
            }

            break;
    }
}


// a project specific page displays all properties of a specific project 
export const ProjectDetails: React.FC<{ projectId: string }> = ({ projectId }) => {
    // page and url info
    const router = useRouter();
    const pathName = usePathname();
    const queryParams = useSearchParams();

    // data and loading
    const [isLoading, setIsLoading] = useState(true);
    const [fftDataLoadingError, setFftDataLoadingError] = useState('');
    const [project, setProject] = useState<ProjectInfo>();
    const [fftData, setFftData] = useState<ProjectDeviceDetails[]>([]);
    const [fftDataDisplay, setFftDataDisplay] = useState<ProjectDeviceDetails[]>([]);
    const [currentlyLoggedInUser, setCurrentlyLoggedInUser] = useState<string>('');
    const [keymap, setKeymap] = useState<Record<string, string>>({});
    /* @FUTURE: these two fields may come from backend in the future */
    const [deviceLocations, setDeviceLocations] = useState(["", "EBD", "FEE", "H1.1", "H1.2", "H1.3", "H2", "XRT", "Alcove", "H4", "H4.5", "H5", "H6"]);
    const [beamlineLocations, setBeamlineLocations] = useState(["", "TMO", "RIX", "TXI-SXR", "TXI-HXR", "XPP", "DXS", "MFX", "CXI", "MEC"]);

    // dialogs open state
    const [isAddNewFftDialogOpen, setIsAddNewFftDialogOpen] = useState(false);
    const [isFilterDialogOpen, setIsFilterDialogOpen] = useState(false);
    const [isCopyFFTDialogOpen, setIsCopyFFTDialogOpen] = useState(false);
    const [isDeleteDialogOpen, setIsDeleteDialogOpen] = useState(false);
    const [isProjectHistoryDialogOpen, setIsProjectHistoryDialogOpen] = useState(false);
    const [isTagSelectionDialogOpen, setIsTagSelectionDialogOpen] = useState(false);
    const [isTagCreationDialogOpen, setIsTagCreationDialogOpen] = useState(false);
    const [isImportDialogOpen, setIsImportDialogOpen] = useState(false);
    const [isExportDialogOpen, setIsExportDialogOpen] = useState(false);

    const [isFftCommentViewerOpen, setIsFftCommentViewerOpen] = useState(false);
    const [commentDevice, setCommentDevice] = useState<ProjectDeviceDetails>();

    const [currentFFT, setCurrentFFT] = useState<ProjectFFT>({ _id: "", fc: "", fg: "" });
    const [errorAlertMsg, setErrorAlertMsg] = useState<ReactNode>('');

    // filters to apply
    const [fcFilter, setFcFilter] = useState("");
    const [fgFilter, setFgFilter] = useState("");
    const [availableFftStates, setAvailableFftStates] = useState<DeviceState[]>(DeviceState.allStates);
    const [stateFilter, setStateFilter] = useState("");
    const [showFftSinceCreationFilter, setShowFftSinceCreationFilter] = useState(false);
    const [asOfTimestampFilter, setAsOfTimestampFilter] = useState("");

    // tag creation
    const [tagName, setTagName] = useState("");

    // state suitable for row updates
    const [editedDevice, setEditedDevice] = useState<ProjectDeviceDetails>();

    const [sortedByColumn, setSortedByColumn] = useState<SortState<deviceDetailsColumn>>(new SortState('fc', false));


    const changeSortOrder = (columnClicked: deviceDetailsColumn) => {
        let newSortOrder = sortedByColumn.changed(columnClicked);
        setSortedByColumn(newSortOrder);
    }

    const loadFFTData = (projectId: string, showAllEntries: boolean = true, sinceTime?: Date): Promise<void | ProjectDeviceDetails[]> => {
        setIsLoading(true);
        setFftDataLoadingError('');
        return fetchProjectFfts(projectId, showAllEntries, sinceTime)
            .then(devices => {
                setFftData(devices);
                return devices;
            }).catch((e: JsonErrorMsg) => {
                let msg = `Failed to load device data: ${e.error}`;
                setFftData([]);
                setFftDataLoadingError(msg);
                console.error(msg, e);
            }).finally(() => {
                setIsLoading(false);
            });
    }

    // load project data on load
    useEffect(() => {
        setIsLoading(true);
        {
            // set filters based on query params
            setFcFilter(queryParams.get("fc") ?? "");
            setFgFilter(queryParams.get("fg_desc") ?? "");
            setStateFilter(queryParams.get("state") ?? "");
            setAsOfTimestampFilter(queryParams.get("asoftimestamp") ?? "");
        }

        const showAllEntries = true;
        const timestampFilter = queryParams.get("asoftimestamp") ?? '';
        const asOfTimestamp = timestampFilter ? new Date(timestampFilter) : undefined;

        const loadInitialData = async () => {
            const [data, fftData, keymapData, whoami] = await Promise.all([
                fetchProjectInfo(projectId),
                fetchProjectFfts(projectId, showAllEntries, asOfTimestamp),
                fetchKeymap(),
                whoAmI(),
            ])
            return { data, fftData, keymapData, whoami };
        }

        loadInitialData().then(d => {
            setProject(d.data);
            setFftData(d.fftData);
            setKeymap(d.keymapData);
            setCurrentlyLoggedInUser(d.whoami);
        }).catch((e: JsonErrorMsg) => {
            console.error("Failed to load required project data", e);
            setErrorAlertMsg("Failed to load project info: most actions will be disabled.\nError: " + e.error);
        }).finally(() => {
            setIsLoading(false);
        })
    }, []);


    // apply table filters, when any filter or original data changes
    useEffect(() => {
        let fcGlobMatcher = createGlobMatchRegex(fcFilter)
        let fgGlobMatcher = createGlobMatchRegex(fgFilter);
        let filteredFftData = fftData.filter(d => {
            if (fcFilter) {
                return fcGlobMatcher.test(d.fc);
            }
            return true;
        }).filter(d => {
            if (fgFilter) {
                return fgGlobMatcher.test(d.fg_desc);
            }
            return true;
        }).filter(d => {
            if (stateFilter) {
                return d.state === stateFilter;
            }
            return true;
        })

        sortDeviceDataByColumn(filteredFftData, sortedByColumn.column, sortedByColumn.sortDesc);
        setFftDataDisplay(filteredFftData);
    }, [fftData, fcFilter, fgFilter, stateFilter, sortedByColumn]);


    const displayFilterIconInColumn = (filterValue: string) => {
        if (!filterValue) {
            return null;
        }
        return <Icon icon="filter" color={Colors.RED2} className="ms-1" />
    }

    const displaySortOrderIconInColumn = (col: deviceDetailsColumn) => {
        if (col != sortedByColumn.column) {
            return null;
        }
        return <Icon icon={sortedByColumn.sortDesc ? "arrow-down" : "arrow-up"} className="ms-1" />
    }

    const updateQueryParams = (fcFilter: string, fgFilter: string, stateFilter: string, asOfTimestampFilter: string) => {
        const params = new URLSearchParams();
        if (fcFilter) {
            params.set("fc", fcFilter);
        }
        if (fgFilter) {
            params.set("fg", fgFilter);
        }
        if (stateFilter) {
            params.set("state", stateFilter);
        }
        if (asOfTimestampFilter) {
            params.set("asoftimestamp", asOfTimestampFilter)
        }
        router.replace(`${pathName}?${params.toString()}`)
    }

    const addNewFft = (newFft: FFTInfo) => {
        if (!project) {
            // this should never happen
            setErrorAlertMsg("Can't add a new fft to a project without knowing the project details; this is a programming bug");
            return;
        }
        console.log("in project", fftData);

        // check if desired fft combination already exist within the project 
        // if it does, simply show an error message to the user
        for (let fft of fftData) {
            console.log("wtf")
            console.log(fft);
            if (fft.fc === newFft.fc.name) {
                setErrorAlertMsg(<>FC <b>{fft.fc}</b> is already a part of the project: "{project.name}".</>);
                return
            }
        }
        console.log(newFft);

        /*         let fft: ProjectDevice = {
                    fc: newFft,
                } */
        return addFftsToProject(project._id, newFft)
            .then(data => {
                // TODO: when we try to add an fft that is already there, the backend doesn't complain
                // it just returns success: true, erromsg: no changes detected.
                // TODO: we only need the fft that was updated, not all ffts of the project
                setFftData(data)
                setIsAddNewFftDialogOpen(false);
            }).catch((e: JsonErrorMsg) => {
                let msg = "Failed to add an fft to a project: " + e.error;
                console.error(msg, e);
                setErrorAlertMsg(msg);
            });
    }

    const createCsvStringFromDevices = (devices: ProjectDeviceDetails[]): string => {
        // render field or empty if it's undefined
        const r = (field: any) => {
            if (field == undefined || field == null) {
                return '';
            }
            return field;
        }

        // create the csv document from filtered devices
        let data = `FC,Fungible,TC_part_no,Stand,State,LCLS_Z_loc,LCLS_X_loc,LCLS_Y_loc,LCLS_Z_roll,LCLS_X_pitch,LCLS_Y_yaw,Must_Ray_Trace,Comments\n`;
        for (let device of devices) {
            data += `${r(device.fc)},${r(device.fg_desc)},${r(device.tc_part_no)},${r(device.stand)},${r(device.state)},${r(device.nom_loc_z)},${r(device.nom_loc_x)},${r(device.nom_loc_y)},${r(device.nom_ang_z)},${r(device.nom_ang_x)},${r(device.nom_ang_y)},${r(device.ray_trace)},${r(device.comments)}\n`;
        }
        return data;
    }

    const isProjectApproved = project && project.name == MASTER_PROJECT_NAME;
    const isProjectInDevelopment = project && project.name !== MASTER_PROJECT_NAME && project.status === "development";
    const isFilterApplied = fcFilter != "" || fgFilter != "" || stateFilter != "";
    const isRemoveFilterEnabled = isFilterApplied || showFftSinceCreationFilter || asOfTimestampFilter;
    const isEditedTable = editedDevice != undefined;
    const disableActionButtons = !project || project.name === MASTER_PROJECT_NAME || project.status != "development" || !isUserAProjectEditor(project, currentlyLoggedInUser)

    if (isLoading) {
        return (
            <HtmlPage>
                <LoadingSpinner className="mb-4 mt-4" title="Loading" description={"Loading project data..."} isLoading={isLoading} />
            </HtmlPage>
        )
    }

    if (fftDataLoadingError) {
        return (
            <HtmlPage>
                <NonIdealState className="mb-4 mt-4" icon="error" title="Error" description={fftDataLoadingError} />
            </HtmlPage>
        )
    }

    return (
        <HtmlPage>
            {/* NOTE: horizontally scrollable table with sticky header only works if it's max height is capped */}
            <div className="table-responsive" style={{ maxHeight: 'calc(100vh - 130px)' }}>
                <table className={`table table-bordered table-sm table-sticky table-striped ${styles.detailsTable} ${isProjectInDevelopment ? "dev" : ""}`}>
                    <thead>
                        <tr>
                            <th colSpan={isProjectInDevelopment ? 8 : 7}>
                                {!project ? <></> :
                                    <ButtonGroup vertical={false} className={isEditedTable ? "table-disabled" : ''}>

                                        <h5 className="m-0 me-3" style={{ color: Colors.RED2 }}>{project?.name}</h5>

                                        <Button icon="import" title="Download a copy of this project"
                                            minimal={true} small={true}
                                            onClick={(e) => { setIsExportDialogOpen(true) }}
                                        />

                                        <Button icon="bring-data" title="Download filtered data"
                                            minimal={true} small={true}
                                            disabled={!isFilterApplied}
                                            onClick={e => {
                                                let data = createCsvStringFromDevices(fftDataDisplay)
                                                let blob = new Blob([data], { type: "text/plain" });
                                                let url = window.URL.createObjectURL(blob);
                                                let a = document.createElement('a');
                                                a.href = url;
                                                const now = new Date().toISOString();
                                                a.download = `${project.name}_${now}_filtered.csv`;
                                                a.click();
                                            }}
                                        />

                                        <Button icon="export" title="Upload data to this project"
                                            minimal={true} small={true}
                                            disabled={disableActionButtons}
                                            onClick={(e) => { setIsImportDialogOpen(true) }}
                                        />

                                        <Divider />

                                        <Button icon="add" title="Add a new Device to Project" minimal={true} small={true}
                                            disabled={disableActionButtons}
                                            onClick={e => setIsAddNewFftDialogOpen(true)}
                                        />

                                        <Divider />

                                        <Button icon="filter" title="Filter FFTs" minimal={true} small={true} intent={isFilterApplied ? "warning" : "none"} onClick={(e) => setIsFilterDialogOpen(true)} />

                                        <Button icon="filter-remove" title="Clear filters to show all FFTs" minimal={true} small={true} disabled={!isRemoveFilterEnabled}
                                            onClick={(e) => {
                                                setFcFilter('')
                                                setFgFilter('');
                                                setStateFilter('');
                                                let timestampFilter = asOfTimestampFilter;
                                                setAsOfTimestampFilter('');

                                                if (showFftSinceCreationFilter) {
                                                    setShowFftSinceCreationFilter(false);
                                                    loadFFTData(project._id, true);
                                                } else if (timestampFilter) {
                                                    // timestamp filter was applied and now we have to load original data
                                                    loadFFTData(project._id, true);
                                                }
                                                updateQueryParams('', '', '', '');
                                            }}
                                        />

                                        <Button icon="filter-open" minimal={true} small={true} intent={showFftSinceCreationFilter ? "warning" : "none"}
                                            title="Show only FCs with changes after the project was created"
                                            onClick={(e) => {
                                                if (showFftSinceCreationFilter) {
                                                    // filter is applied, therefore we have to toggle it off and show all entries
                                                    loadFFTData(projectId, true);
                                                } else {
                                                    // filter is not applied, therefore we have to display changes after project was created
                                                    loadFFTData(projectId, false);
                                                }

                                                // toggle the filter flag 
                                                setShowFftSinceCreationFilter(show => !show);
                                            }}
                                        />

                                        <Divider />
                                        {isProjectApproved ?
                                            <>
                                                <Button icon="tag-add" title="Create a snapshot" minimal={true} small={true}
                                                    onClick={(e) => { setIsTagCreationDialogOpen(true) }}
                                                />
                                                <Button icon="tags" title="Show created snapshots" minimal={true} small={true}
                                                    onClick={(e) => { setIsTagSelectionDialogOpen(true) }}
                                                />
                                                <Divider />
                                            </>
                                            : null
                                        }
                                        <Button icon="history" title="Show the history of changes" minimal={true} small={true}
                                            intent={asOfTimestampFilter ? "danger" : "none"}
                                            onClick={(e) => setIsProjectHistoryDialogOpen(true)}
                                        />
                                        <AnchorButton icon="user" title="Submit this project for approval" minimal={true} small={true}
                                            href={createLink(`/projects/${project._id}/submit-for-approval`)}
                                            disabled={disableActionButtons}
                                        />

                                        {isUserAProjectApprover(project, currentlyLoggedInUser) || (isUserAProjectEditor(project, currentlyLoggedInUser) && project.status == "submitted") ?
                                            <>
                                                <Divider />
                                                <AnchorButton icon="confirm" title="Approve submitted project" intent="danger" minimal={true} small={true}
                                                    href={createLink(`/projects/${project._id}/approval`)}
                                                />
                                            </>
                                            : null
                                        }

                                    </ButtonGroup>
                                }
                            </th>

                            <th colSpan={3} className="text-center">Nominal Location (meters in LCLS coordinates)</th>
                            <th colSpan={3} className="text-center">Nominal Angle (radians)</th>
                            <th></th>
                            <th></th>
                        </tr>
                        <tr>
                            {isProjectInDevelopment ? <th></th> : null}
                            <th onClick={e => changeSortOrder('fc')}>FC {displayFilterIconInColumn(fcFilter)}{displaySortOrderIconInColumn('fc')}</th>
                            <th onClick={e => changeSortOrder('fg_desc')}>Fungible {displayFilterIconInColumn(fgFilter)}{displaySortOrderIconInColumn('fg_desc')}</th>
                            <th onClick={e => changeSortOrder('tc_part_no')}>TC Part No. {displaySortOrderIconInColumn('tc_part_no')}</th>
                            <th onClick={e => changeSortOrder('stand')}>Stand/Nearest Stand {displaySortOrderIconInColumn('stand')}</th>
                            <th onClick={e => changeSortOrder('location')}>Location {displaySortOrderIconInColumn('location')}</th>
                            <th onClick={e => changeSortOrder('beamline')}>Beamline {displaySortOrderIconInColumn('beamline')}</th>
                            <th onClick={e => changeSortOrder('state')}>State {displayFilterIconInColumn(stateFilter)} {displaySortOrderIconInColumn('state')}</th>

                            <th onClick={e => changeSortOrder('nom_loc_z')} className="text-center">Z {displaySortOrderIconInColumn('nom_loc_z')}</th>
                            <th onClick={e => changeSortOrder('nom_loc_x')} className="text-center">X {displaySortOrderIconInColumn('nom_loc_x')}</th>
                            <th onClick={e => changeSortOrder('nom_loc_y')} className="text-center">Y {displaySortOrderIconInColumn('nom_loc_y')}</th>

                            <th onClick={e => changeSortOrder('nom_ang_z')} className="text-center">Rz {displaySortOrderIconInColumn('nom_ang_z')}</th>
                            <th onClick={e => changeSortOrder('nom_ang_x')} className="text-center">Rx {displaySortOrderIconInColumn('nom_ang_x')}</th>
                            <th onClick={e => changeSortOrder('nom_ang_y')} className="text-center">Ry {displaySortOrderIconInColumn('nom_ang_y')}</th>
                            <th onClick={e => changeSortOrder('ray_trace')}>Must Ray Trace {displaySortOrderIconInColumn('ray_trace')}</th>

                            <th>Comments</th>
                        </tr>
                    </thead>
                    <tbody>
                        {fftDataDisplay.map(device => {
                            const isEditedDevice = editedDevice == device;
                            const disableRow = isEditedTable && !isEditedDevice;
                            console.log('fft display device ', device)
                            if (!isEditedDevice) {
                                return <DeviceDataTableRow key={device._id}
                                    project={project} device={device} currentUser={currentlyLoggedInUser}
                                    disabled={disableRow}
                                    onEdit={(device) => setEditedDevice(device)}
                                    onCopyFft={(device) => {
                                        setCurrentFFT({ _id: device._id, fc: device.fc, fg: device.fg });
                                        setIsCopyFFTDialogOpen(true);
                                    }}
                                    onDeleteFft={(device) => {
                                        setCurrentFFT({ _id: device._id, fc: device.fc, fg: device.fg });
                                        setIsDeleteDialogOpen(true);
                                    }}
                                    onUserComment={(device) => {
                                        console.log("this is comment device ", device)
                                        setCommentDevice(device);
                                        setIsFftCommentViewerOpen(true);
                                    }}
                                />
                            }

<<<<<<< HEAD
                            return <DeviceDataEditTableRow key={device._id} keymap={keymap} project={project} device={device} availableFftStates={availableFftStates}
=======
                            return <DeviceDataEditTableRow key={device.id} keymap={keymap} project={project} device={device}
                                availableFftStates={availableFftStates}
                                availableLocations={deviceLocations}
                                availableBeamlines={beamlineLocations}
>>>>>>> e69f183d
                                onEditDone={(updatedDeviceData, action) => {
                                    if (action == "cancel") {
                                        setEditedDevice(undefined);
                                        return;
                                    }

                                    // replace the change device with new/updated data
                                    // if the user replaced 'fc' or 'fg' of the device, the new device
                                    // will have a different id.
                                    const oldDevice = device;
                                    let updatedDevices = [...fftData];
                                    for (let i = 0; i < updatedDevices.length; i++) {
                                        const device = updatedDevices[i];
                                        if (device._id === oldDevice._id) {
                                            // found the device index that has to be replaced
                                            updatedDevices[i] = updatedDeviceData;
                                            break;
                                        }
                                    }

                                    setFftData(updatedDevices);
                                    setEditedDevice(undefined);
                                }}
                            />
                        })
                        }
                    </tbody>
                </table>
            </div>

            {!isLoading && !fftDataLoadingError && !isFilterApplied && fftDataDisplay.length == 0 ?
                <NonIdealState icon="search" title="No FCs Found" description={<>Project {project?.name} does not have any FCs</>} />
                : null}

            {!isLoading && isFilterApplied && fftDataDisplay.length == 0 ?
                <NonIdealState icon="filter" title="No FCs Found" description="Try changing your filters"></NonIdealState>
                : null
            }

            {project ?
                <AddFftDialog
                    dialogType="addToProject"
                    currentProject={project._id}
                    isOpen={isAddNewFftDialogOpen}
                    onClose={() => setIsAddNewFftDialogOpen(false)}
                    onSubmit={(newFft) => addNewFft(newFft)}
                />
                : null
            }

            <FilterFFTDialog
                isOpen={isFilterDialogOpen}
                possibleStates={availableFftStates}
                onClose={() => setIsFilterDialogOpen(false)}
                onSubmit={(newFcFilter, newFgFilter, newStateFilter) => {
                    setFcFilter(newFcFilter);
                    setFgFilter(newFgFilter);
                    newStateFilter = newStateFilter.startsWith("---") ? "" : newStateFilter;
                    setStateFilter(newStateFilter);
                    updateQueryParams(newFcFilter, newFgFilter, newStateFilter, asOfTimestampFilter);
                    setIsFilterDialogOpen(false);
                }}
            />

            {project ?
                <CopyFFTToProjectDialog
                    isOpen={isCopyFFTDialogOpen}
                    FFT={currentFFT}
                    currentProject={project}
                    onClose={() => setIsCopyFFTDialogOpen(false)}
                    onSubmit={(newDeviceDetails) => {
                        // find current fft and update device details
                        let updatedData = [];
                        for (let d of fftData) {
                            if (d._id != newDeviceDetails._id) {
                                updatedData.push(d);
                                continue;
                            }
                            updatedData.push(newDeviceDetails);
                        }
                        setFftData(updatedData);
                        setIsCopyFFTDialogOpen(false);
                    }}
                /> : null}

            {project ?
                <Alert className="alert-default"
                    intent="danger"
                    cancelButtonText="Cancel"
                    confirmButtonText="Delete"
                    isOpen={isDeleteDialogOpen}
                    onClose={e => {
                        setCurrentFFT({ _id: '', fc: '', fg: '' });
                        setIsDeleteDialogOpen(false);
                    }}
                    onConfirm={(e) => {
                        const fft = currentFFT
                        removeFftsFromProject(project._id, [fft])
                            .then(() => {
                                setCurrentFFT({ _id: '', fc: '', fg: '' });
                                setIsDeleteDialogOpen(false);

                                // update data 
                                let updatedFftData = fftData.filter(d => d._id != fft._id);
                                setFftData(updatedFftData);
                            }).catch((e: JsonErrorMsg) => {
                                let msg = `Failed to delete a device ${currentFFT.fc}-${currentFFT.fg}: ${e.error}`;
                                setErrorAlertMsg(msg);
                            });
                    }}
                >
                    <h5 className="alert-title"><Icon icon="trash" />Delete {currentFFT.fc}?</h5>
                    <p>Do you really want to delete a device <b>{currentFFT.fc}</b> from a project <b>{project.name}</b>?</p>
                    <p><i>This will permanently delete the entire history of device value changes, as well as all related discussion comments!</i></p>
                </Alert>
                : null
            }

            {project && commentDevice ?
                <FFTCommentViewerDialog
                    isOpen={isFftCommentViewerOpen}
                    project={project}
                    user={currentlyLoggedInUser}
                    device={commentDevice}
                    onClose={() => {
                        setCommentDevice(undefined);
                        setIsFftCommentViewerOpen(false);
                    }}
                    onCommentAdd={(updatedDevice) => {
                        // TODO: this is repeated multiple times, extract into method at some point
                        let updatedFftData = [];
                        for (let fft of fftData) {
                            console.log("comparing ", fft, "\nand", updatedDevice);
                            if (fft._id != updatedDevice._id) {
                                updatedFftData.push(fft);
                                continue;
                            }
                            updatedFftData.push(updatedDevice);
                        }
                        console.log("comparing2 ", updatedFftData, "\nand ", updatedDevice);
                        setFftData(updatedFftData);
                        setCommentDevice(updatedDevice);
                    }
                    }
                />
                : null}

            {project ?
                <ProjectHistoryDialog
                    currentProject={project}
                    keymap={keymap}
                    isOpen={isProjectHistoryDialogOpen}
                    onClose={() => setIsProjectHistoryDialogOpen(false)}
                    displayProjectSince={(time) => {
                        loadFFTData(project._id, true, time);
                        setIsProjectHistoryDialogOpen(false);

                        let timestampFilter = time.toISOString();
                        updateQueryParams(fcFilter, fgFilter, stateFilter, timestampFilter);
                        setAsOfTimestampFilter(timestampFilter);
                    }}
                />
                : null}
            {project && isProjectApproved ?
                <SnapshotSelectionDialog
                    isOpen={isTagSelectionDialogOpen}
                    projectId={project._id}
                    onSubmit={(tagDate) => {
                        loadFFTData(project._id, true, tagDate);
                        updateQueryParams(fcFilter, fgFilter, stateFilter, tagDate.toISOString());
                        setAsOfTimestampFilter(tagDate.toISOString());
                        setIsTagSelectionDialogOpen(false);
                    }}
                    onClose={() => setIsTagSelectionDialogOpen(false)}
                />
                : null}
            {project && isProjectApproved ?
                <SnapshotCreationDialog
                    isOpen={isTagCreationDialogOpen}
                    projectId={project._id}
                    onSubmit={() => setIsTagCreationDialogOpen(false)}
                    onClose={() => setIsTagCreationDialogOpen(false)}
                />
                : null}
            {project ?
                <ProjectImportDialog
                    isOpen={isImportDialogOpen}
                    project={project}
                    onClose={(dataImported) => {
                        if (dataImported) {
                            // clear filters and reload devices so that the user can see the imported devices right away 
                            setFcFilter('')
                            setFgFilter('');
                            setStateFilter('');
                            setAsOfTimestampFilter('');
                            setShowFftSinceCreationFilter(false);
                            updateQueryParams('', '', '', '');
                            const showAllEntries = true;
                            loadFFTData(projectId, showAllEntries);
                        }
                        setIsImportDialogOpen(false);
                    }}
                />
                : null}
            {project ?
                <ProjectExportDialog
                    isOpen={isExportDialogOpen}
                    project={project}
                    onSubmit={() => setIsExportDialogOpen(false)}
                    onClose={() => setIsExportDialogOpen(false)}
                />
                : null
            }
            {/* Alert for displaying error messages that may happen in other dialogs */}
            <Alert
                className="alert-default"
                confirmButtonText="Ok"
                onConfirm={(e) => setErrorAlertMsg('')}
                intent="danger"
                isOpen={errorAlertMsg != ""}>
                <h5 className="alert-title"><Icon icon="error" />Error</h5>
                <p>{errorAlertMsg}</p>
            </Alert>
        </HtmlPage >
    )
}

export const formatDevicePositionNumber = (value?: number | string): string => {
    if (value === undefined) {
        return '';
    }
    if (typeof value === "string") {
        return value;
    }
    return value.toFixed(7);
}


const DeviceDataTableRow: React.FC<{ project?: ProjectInfo, device: ProjectDeviceDetails, currentUser: string, disabled: boolean, onEdit: (device: ProjectDeviceDetails) => void, onCopyFft: (device: ProjectDeviceDetails) => void, onDeleteFft: (device: ProjectDeviceDetails) => void, onUserComment: (device: ProjectDeviceDetails) => void }> = ({ project, device, currentUser, disabled, onEdit, onCopyFft, onDeleteFft, onUserComment }) => {
    // we have to cache each table row, as once we have lots of rows in a table editing text fields within
    // becomes very slow due to constant rerendering of rows and their tooltips on every keystroke. 
    console.log("creating row", device)
    const row = useMemo(() => {
        return (
            <tr className={disabled ? 'table-disabled' : ''}>
                {project && isProjectInDevelopment(project) ?
                    <td>
                        {isUserAProjectEditor(project, currentUser) ?
                            <>
                                <Button icon="edit" minimal={true} small={true} title="Edit this device"
                                    onClick={(e) => onEdit(device)}
                                />
                                <Button icon="refresh" minimal={true} small={true} title={"Copy over the value from another project"}
                                    onClick={(e) => onCopyFft(device)}
                                />
                                <Button icon="trash" minimal={true} small={true} title={"Delete this device"}
                                    onClick={(e) => onDeleteFft(device)}
                                />
                            </>
                            : null
                        }

                        <Button icon="chat" minimal={true} small={true} title={"See user comments"}
                            onClick={(e) => onUserComment(device)}
                        >({device.discussion.length})</Button>
                    </td>
                    : null
                }

                <td>{device.fc}</td>
                <td>{device.fg_desc}</td>
                <td>{device.tc_part_no}</td>
                <td>{device.stand}</td>
                <td>{device.location}</td>
                <td>{device.beamline}</td>
                <td>{device.state}</td>

                <td className="text-number">{formatDevicePositionNumber(device.nom_loc_z)}</td>
                <td className="text-number">{formatDevicePositionNumber(device.nom_loc_x)}</td>
                <td className="text-number">{formatDevicePositionNumber(device.nom_loc_y)}</td>

                <td className="text-number">{formatDevicePositionNumber(device.nom_ang_z)}</td>
                <td className="text-number">{formatDevicePositionNumber(device.nom_ang_x)}</td>
                <td className="text-number">{formatDevicePositionNumber(device.nom_ang_y)}</td>

                <td>{device.ray_trace ?? null}</td>

                <td>{device.comments}</td>
            </tr>
        )
    }, [project, device, currentUser, disabled])
    return row;
}



const DeviceDataEditTableRow: React.FC<{
    project?: ProjectInfo,
    keymap: Record<string, string>,
    device: ProjectDeviceDetails,
    availableFftStates: DeviceState[],
    availableLocations: string[],
    availableBeamlines: string[],
    onEditDone: (newDevice: ProjectDeviceDetails, action: "ok" | "cancel") => void,
}> = ({ project, keymap, device, availableFftStates, availableLocations, availableBeamlines, onEditDone }) => {
    const [editError, setEditError] = useState('');
    const [isSubmitting, setSubmitting] = useState(false);
    const [confirmDialogOpen, setConfirmDialogOpen] = useState(false);
    const [valueChanges, setValueChanges] = useState<Record<string, any>>({});

    interface EditField {
        key: (keyof ProjectDeviceDetails);
        type: "string" | "number" | "select"
        value: [string | undefined, Dispatch<SetStateAction<string | undefined>>];
        valueOptions?: string[]; // only used when type == "select"
        err: [boolean, Dispatch<SetStateAction<boolean>>];
        min?: number;
        max?: number;
        allowNumbersOnly?: boolean;
    }

    let fftStates = useMemo(() => {
        return availableFftStates.map(s => s.name);
    }, [availableFftStates])

    const editableDeviceFields: EditField[] = [
        { key: 'fc', type: "string", value: useState<string>(), err: useState(false) },
        { key: 'fg_desc', type: "string", value: useState<string>(), err: useState(false) },
        { key: 'tc_part_no', type: "string", value: useState<string>(), err: useState(false) },
        { key: 'stand', type: "string", value: useState<string>(), err: useState(false) },
        { key: 'location', type: "select", valueOptions: availableLocations, value: useState<string>(), err: useState(false) },
        { key: 'beamline', type: "select", valueOptions: availableBeamlines, value: useState<string>(), err: useState(false) },
        { key: 'state', type: "select", valueOptions: fftStates, value: useState<string>(), err: useState(false) },

        { key: 'nom_loc_z', type: "number", value: useState<string>(), err: useState(false) },
        { key: 'nom_loc_x', type: "number", value: useState<string>(), err: useState(false) },
        { key: 'nom_loc_y', type: "number", value: useState<string>(), err: useState(false) },

        { key: 'nom_ang_z', type: "number", value: useState<string>(), err: useState(false) },
        { key: 'nom_ang_x', type: "number", value: useState<string>(), err: useState(false) },
        { key: 'nom_ang_y', type: "number", value: useState<string>(), err: useState(false) },

        { key: 'ray_trace', type: "number", value: useState<string>(), err: useState(false), max: 1, min: 0, allowNumbersOnly: true },

        { key: 'comments', type: "string", value: useState<string>(), err: useState(false) },
    ]

    useEffect(() => {
        for (let field of editableDeviceFields) {
            if (field.key == 'id') { // fft field is not editable
                continue;
            }
            field.value[1](device[field.key] as any);
        }
    }, [device])

    let errStates = editableDeviceFields.map(f => f.err[0]);
    const allFieldsAreValid = useMemo(() => {
        for (let f of editableDeviceFields) {
            if (f.err[0] === true) {
                return false;
            }
        }

        // all fields are valid, we can submit this change
        return true;
    }, [...errStates])


    const createDeviceWithChanges = (device: ProjectDeviceDetails, fields: EditField[]): ProjectDeviceDetails => {
        let copyDevice = structuredClone(device);
        for (let editField of fields) {
            let field = editField.key;
            let device = copyDevice as any;
            if (editField.type == "number") {
                device[field] = numberOrDefault(editField.value[0], undefined);
            } else {
                device[field] = editField.value[0] || '';
            }
        }
        return copyDevice;
    }

    const getValueChanges = (device: Readonly<ProjectDeviceDetails>): Record<string, any> => {
        let deviceWithChanges = createDeviceWithChanges(device, editableDeviceFields);

        // find changes that have to be synced with backend
        // later on, we may have to add a user comment to each of those changes
        let fieldNames = Object.keys(deviceWithChanges) as (keyof ProjectDeviceDetails)[];
        fieldNames = fieldNames.filter(field => field != "id" && field != "discussion");
        let changes: Record<string, any> = {};
        for (let field of fieldNames) {
            let value = deviceWithChanges[field];
            if (typeof value === "string") {
                value = value.trim();
            }

            const currentValue = device[field]
            if (value !== currentValue) { // this field has changed
                if (currentValue === undefined && value === '') {
                    // this field has not changed (the current device value is not set and 'new' value is not set [empty])
                    continue;
                }

                // field has changed
                if (field === "state") {
                    // we have to transform the state from what's displayed into an enum that
                    // a backend understands, hence this transformation
                    changes[field] = DeviceState.fromString(deviceWithChanges[field]).backendEnumName;
                    continue;
                }
                changes[field] = value;
            }
        }
        return { deviceWithChanges, changes };
    }

    const submitChanges = () => {
        const { changes, deviceWithChanges } = getValueChanges(device);
        if (mapLen(changes) === 0) { // nothing to sync
            onEditDone(deviceWithChanges, 'cancel');
            return;
        }

        if (!project) {
            // this should never happen
            let msg = "Project that we want to sync our changes to does not exist: this is a programming bug that should never happen";
            console.error(msg);
            setEditError(msg)
            return;
        }

        setValueChanges(changes);
        setConfirmDialogOpen(true);
    }

    return (
        <tr>
            <td>
                <Button icon="tick" minimal={true} small={true} loading={isSubmitting}
                    title="Submit your edits"
                    disabled={!allFieldsAreValid}
                    onClick={(e) => submitChanges()}
                />

                <Button icon="cross" minimal={true} small={true} title="Discard your edits"
                    onClick={(e) => onEditDone(createDeviceWithChanges(device, editableDeviceFields), "cancel")}
                />
            </td>

            {editableDeviceFields.map((field) => {
                // the reason why we use components instead of rendering edit fields directly is due to performance
                // Rerendering the entire row and all its fields on every keystroke is noticably slow, therefore
                // we cache edit fields via components.
                let inputField: ReactNode;
                if (field.type == "string") {
                    inputField = <StringEditField value={field.value[0] ?? ''} setter={field.value[1]} err={field.err[0]} errSetter={field.err[1]} />
                } else if (field.type == "number") {
                    inputField = <NumericEditField value={field.value[0]} setter={field.value[1]} min={field.min} max={field.max} err={field.err[0]} errSetter={field.err[1]} allowNumbersOnly={field.allowNumbersOnly} />
                } else if (field.type == "select") {
                    inputField = <SelectEditField value={field.value[0] ?? ''} setter={field.value[1]} options={field.valueOptions || []} err={field.err[0]} errSetter={field.err[1]} />
                } else {
                    throw new Error("Unhandled field type: ", field.type)
                }
                return <td key={field.key}>{inputField}</td>
            })
            }


            {project && confirmDialogOpen ?
                <ProjectEditConfirmDialog
                    isOpen={confirmDialogOpen}
                    valueChanges={valueChanges}
                    keymap={keymap}
                    project={project}
                    device={device}
                    onClose={() => {
                        // we just close the dialog, the user has to click the 'x' icon in the edit row
                        // to cancel the editing process
                        setConfirmDialogOpen(false);
                    }}
                    onSubmit={(updatedDevice) => {
                        // the user confirmed the changes, and the device data was submitted 
                        // close the dialog and stop editing this row.
                        setConfirmDialogOpen(false);
                        onEditDone(updatedDevice, 'ok');
                    }}
                />
                : null
            }

            {editError ?
                <Alert
                    className="alert-default"
                    confirmButtonText="Ok"
                    onConfirm={(e) => setEditError('')}
                    intent="danger"
                    isOpen={editError != ""}>
                    <h5 className="alert-title"><Icon icon="error" />Error</h5>
                    <p>{editError}</p>
                </Alert>
                : null
            }
        </tr>
    )
}



const StringEditField: React.FC<{ value: string, setter: any, err: boolean, errSetter: any }> = ({ value, setter, err, errSetter }) => {
    return useMemo(() => {
        return <InputGroup value={value} onValueChange={(val) => setter(val)} style={{ width: 'auto', minWidth: "5ch" }} fill={true} />
    }, [value, err])
}

const SelectEditField: React.FC<{ value: string, setter: any, options: string[], err: boolean, errSetter: any }> = ({ value, setter, options, err, errSetter }) => {
    return useMemo(() => {
        return <HTMLSelect value={value} options={options} onChange={(e) => setter(e.target.value)} style={{ width: "auto" }} iconName="caret-down" fill={true} />
    }, [value, options, err])
}

// performance optimization to avoid re-rendering every field in a row every time the user types one character in one of them.
const NumericEditField: React.FC<{ value: string | number | undefined, setter: any, err: boolean, errSetter: any, min?: number, max?: number, allowNumbersOnly?: boolean }> = ({ value, setter, err, errSetter, min, max, allowNumbersOnly: allowNumericCharsOnly }) => {
    const isNumeric = (v: string) => {
        return /^\d+$/.test(v);
    }
    const field = useMemo(() => {
        return (<NumericInput
            buttonPosition="none"
            allowNumericCharactersOnly={false}
            intent={err ? "danger" : "none"}
            style={{ width: "auto", maxWidth: "15ch", textAlign: "right" }}
            value={value}
            stepSize={1}
            minorStepSize={0.0000000001} /* this is necessary to avoid warnings: numeric input rounds number based on this precision */
            majorStepSize={1}
            max={undefined}
            min={undefined}
            fill={true}
            onValueChange={(num, v) => {
                setter(v);
                if (isNaN(num)) {
                    errSetter(true);
                    return;
                }

                // we have a valid number
                errSetter(false);

                // check special behavior
                if (allowNumericCharsOnly && v != "") {
                    let numeric = isNumeric(v);
                    errSetter(!numeric);
                }

                // check ranges if any 
                if (min != undefined) {
                    if (num < min) {
                        errSetter(true);
                    }
                }
                if (max != undefined) {
                    if (num > max) {
                        errSetter(true);
                    }
                }
            }
            }
        />
        )
    }, [value, err])
    return field;
}<|MERGE_RESOLUTION|>--- conflicted
+++ resolved
@@ -493,14 +493,10 @@
                                 />
                             }
 
-<<<<<<< HEAD
-                            return <DeviceDataEditTableRow key={device._id} keymap={keymap} project={project} device={device} availableFftStates={availableFftStates}
-=======
                             return <DeviceDataEditTableRow key={device.id} keymap={keymap} project={project} device={device}
                                 availableFftStates={availableFftStates}
                                 availableLocations={deviceLocations}
                                 availableBeamlines={beamlineLocations}
->>>>>>> e69f183d
                                 onEditDone={(updatedDeviceData, action) => {
                                     if (action == "cancel") {
                                         setEditedDevice(undefined);

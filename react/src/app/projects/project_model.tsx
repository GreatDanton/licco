--- conflicted
+++ resolved
@@ -180,17 +180,6 @@
     return project?.status === "development";
 }
 
-// device details used for frontend code; the reason why we don't use 
-// the backend one is due to its nested fft fields; frontend code 
-// and rendering data doesn't like nesting.
-// export interface ProjectDeviceDetails extends deviceDetailFields {
-//     _id: string;
-//     //   fc: string; // fc id
-
-//     //fg: string; // fg id
-//     // + the rest of device fields 
-// }
-
 export interface ProjectDeviceDetails extends deviceDetailFields {
     _id: string,
 }
@@ -210,18 +199,14 @@
 }
 
 export interface deviceDetailFields {
-<<<<<<< HEAD
     // device metadata
     device_id: number,
     device_type: number,  // depending on the type of a device may have different fields
     created: Date,
 
     // mcd fields (all devices have them)
+    fc: string;
     fg_desc: string,  // deprecated ? 
-=======
-    fc: string;
-    fg_desc: string;
->>>>>>> fec7979f
     tc_part_no: string;
     comments: string;
     stand: string;
@@ -237,7 +222,6 @@
     ray_trace?: number;
     discussion: ChangeComment[];
     project_id: string;
-    created: Date;
 }
 
 // used for displaying comment threads
@@ -263,7 +247,7 @@
 export function deviceHasChangedValue(a: ProjectDeviceDetails, b: ProjectDeviceDetails): boolean {
     let key: keyof ProjectDeviceDetails;
     for (key in a) {
-        if (key == "id" || key == "fc" || key == "fg" || key == "discussion") { // ignored 
+        if (key == "fc" || key == "fg_desc" || key == "discussion") { // ignored 
             continue;
         }
 

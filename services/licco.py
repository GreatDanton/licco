'''
Web service endpoints for licco
'''
import csv
import json
import logging
import os
import fnmatch
import re
from io import BytesIO, StringIO
from datetime import datetime, timezone
from typing import Tuple, Dict

import pytz
import tempfile
from functools import wraps
import context

from flask import Blueprint, request, Response, send_file, render_template

from dal.utils import JSONEncoder
from dal.licco import get_fcattrs, get_project, get_project_ffts, get_fcs, \
    create_new_functional_component, update_fft_in_project, submit_project_for_approval, approve_project, \
    get_currently_approved_project, diff_project, FCState, clone_project, get_project_changes, \
    get_tags_for_project, add_project_tag, get_all_projects, get_all_users, update_project_details, get_project_by_name, \
    create_empty_project, reject_project, copy_ffts_from_project, get_fgs, create_new_fungible_token, get_ffts, \
    create_new_fft, \
    get_projects_approval_history, delete_fft, delete_fc, delete_fg, get_project_attributes, validate_insert_range, \
    get_fft_values_by_project, \
    get_users_with_privilege, get_fft_name_by_id, get_fft_id_by_names, get_projects_recent_edit_time

__author__ = 'mshankar@slac.stanford.edu'

licco_ws_blueprint = Blueprint('business_service_api', __name__)

logger = logging.getLogger(__name__)

KEYMAP = {
    # Column names defined in confluence
    "FC": "fc",
    "Fungible": "fg",
    "TC_part_no": "tc_part_no",
    "State": "state",
    "Comments": "comments",
    "LCLS_Z_loc": "nom_loc_z",
    "LCLS_X_loc": "nom_loc_x",
    "LCLS_Y_loc": "nom_loc_y",
    "Z_dim": "nom_dim_z",
    "X_dim": "nom_dim_x",
    "Y_dim": "nom_dim_y",
    "LCLS_Z_roll": "nom_ang_z",
    "LCLS_X_pitch": "nom_ang_x",
    "LCLS_Y_yaw": "nom_ang_y",
    "Must_Ray_Trace": "ray_trace"
}
KEYMAP_REVERSE = {value: key for key, value in KEYMAP.items()}

def logAndAbortJson(error_msg, ret_status=500):
    logger.error(error_msg)
    return {'status': False, 'errormsg': error_msg, 'value': None}, ret_status

def logAndAbort(error_msg, ret_status=500):
    logger.error(error_msg)
    return Response(error_msg, status=ret_status)


def project_writable(wrapped_function):
    """
    Decorator to make sure the project is in a development state and can be written to.
    Assumes that the id of the project is called prjid.
    """
    @wraps(wrapped_function)
    def function_interceptor(*args, **kwargs):
        prjid = kwargs.get('prjid', None)
        if not prjid:
            raise Exception("Need to specify project id")
        prj = get_project(prjid)
        if not prj:
            raise Exception(f"Project with id {prjid} does not exist")
        if prj.get("status", "N/A") == "development":
            return wrapped_function(*args, **kwargs)
        raise Exception(
            f"Project with id {prjid} is not in development status")
    return function_interceptor


def create_imp_msg(fft, status, errormsg=None):
    """
    Creates a message to be logged for the import report.
    """
    if status is None:
        res = "IGNORED"
    elif status is True:
        res = "SUCCESS"
    else:
        res = "FAIL"
    if 'fc' not in fft:
        fft['fc'] = "NO VALID FC"
    if 'fg' not in fft:
        fft['fg'] = ''
    msg = f"{res}: {fft['fc']}-{fft['fg']} - {errormsg}"
    return msg


def update_ffts_in_project(prjid, ffts, def_logger=None) -> Tuple[bool, str, Dict[str, int]]:
    """
    Insert multiple FFTs into a project
    """
    if def_logger is None:
        def_logger = logger
    userid = context.security.get_current_user_id()
    update_status = {"success": 0, "fail": 0, "ignored": 0}
    if isinstance(ffts, dict):
        new_ffts = []
        for entry in ffts:
            new_ffts.append(ffts[entry])
        ffts = new_ffts

    project_ffts = get_project_ffts(prjid)

    # Iterate through parameter fft set
    errormsg = ""
    for fft in ffts:
        if "_id" not in fft:
            # REVIEW: the database layer should return the kind of structure that you
            # need, so you don't have to fix it everyhwere that structure is used.
            # That fix should be already in the database layer.
            #
            # If the fft set comes from the database, unpack the fft ids
            if "fft" in fft:
                fft["_id"] = fft["fft"]["_id"]
                fft["fc"] = fft["fft"]["fc"]
                fft["fg"] = fft["fft"]["fg"]
            # Otherwise, look up the fft ids
            else:
                if "fg" not in fft:
                    fft["fg"] = ""
                fft["_id"] = get_fft_id_by_names(fc=fft["fc"], fg=fft["fg"])
        fftid = fft["_id"]
        # previous values
        db_values = get_fft_values_by_project(fft["_id"], prjid)
        fcupdate = {}
        fcupdate.update(fft)
        if ("state" not in fcupdate) or (not fcupdate["state"]):
            if "state" in db_values:
                fcupdate["state"] = db_values["state"]
            else:
                fcupdate["state"] = "Conceptual"
        # If invalid, don't try to add to DB
        status, errormsg = validate_import_headers(fcupdate, prjid, fftid)
        if not status:
            update_status["fail"] += 1
            def_logger.info(create_imp_msg(fft, False, errormsg=errormsg))
            continue
        for attr in ["_id", "name", "fc", "fg", "fft"]:
            if attr in fcupdate:
                del fcupdate[attr]

        # Performance: when updating fft in a project, we used to do hundreds of database calls
        # which was very slow. An import of a few ffts took 10 seconds. We speed this up, by
        # querying the current project attributes once and passing it to the update routine
        current_attributes = project_ffts.get(str(fftid), {})
        status, errormsg, results = update_fft_in_project(prjid, fftid, fcupdate, userid,
                                                          current_project_attributes=current_attributes)
        # Have smarter error handling here for different exit conditions
        def_logger.info(create_imp_msg(fft, status=status, errormsg=errormsg))

        # Add the individual FFT update results into overall count
        if results:
            update_status = {k: update_status[k]+results[k]
                             for k in update_status.keys()}

    # BUG: error message is not declared anywhere, so it will always be as empty string or set to the last value
    # that comes out of fft update loop
    return True, errormsg, update_status


def validate_import_headers(fft, prjid, fftid=None):
    """
    Helper function to pre-validate that all required data is present
    """
    attrs = get_fcattrs(fromstr=True)
    if not fftid:
        fftid = fft["_id"]
    db_values = get_fft_values_by_project(fftid, prjid)
    if not "state" in fft:
        fft["state"] = db_values["state"]
    for header in attrs:
        # If header is required for all, or if the FFT is non-conceptual and header is required
        if attrs[header]["required"] or ((fft["state"] != "Conceptual") and ("is_required_dimension" in attrs[header] and attrs[header]["is_required_dimension"] == True)):
            # If required header not present in upload dataset
            if not header in fft:
                # Check if in DB already, continue to validate next if so
                if header not in db_values:
                    error_str = f"Missing Required Header {header}"
                    logger.debug(error_str)
                    return False, error_str
                fft[header] = db_values[header]
            # Header is a required value, but user is trying to null this value
            if (fft[header] == ''):
                error_str = f"Header {header} Value Required for a Non-Conceptual Device"
                logger.debug(error_str)
                return False, error_str

        # Header not in data
        if not header in fft:
            continue
        try:
            val = attrs[header]["fromstr"](fft[header])
        except (ValueError, KeyError) as e:
            error_str = f"Invalid Data {fft[header]} For Type of {header}."
            return False, error_str
    return True, "Success"

def create_status_update(prj_name, status):
    """
    Helper function to make the import status message based on the dictionary results
    """
    line_brk = "_"*40
    status_str = '\n'.join([
        f'{line_brk}',
        f'Summary of Results:',
        f'Project Name: {prj_name}.',
        f'Valid headers recognized: {status["headers"]}.',
        f'{line_brk}',
        f'Successful row imports: {status["success"]}.',
        f'Failed row imports: {status["fail"]}.',
        f'Ignored row imports: {status["ignored"]}.',
    ])
    return status_str

def create_logger(logname):
    """
    Create and return a logger that writes to a provided file
    """
    dir_path = f"{tempfile.gettempdir()}/mcd"
    if not os.path.exists(dir_path):
        os.mkdir(dir_path)
    # create a file 
    handler = logging.FileHandler(f'{dir_path}/{logname}.log')
    logger.debug(f"Creating log file {dir_path}/{logname}.log")

    new_logger = logging.getLogger(logname)
    new_logger.addHandler(handler)
    new_logger.propagate = False
    return new_logger, handler

@licco_ws_blueprint.route("/enums/<enumName>", methods=["GET"])
@context.security.authentication_required
def svc_get_enum_descriptions(enumName):
    """
    Get the labels and descriptions for the specified enum
    """
    emumMappings = {
        "FCState": FCState
    }
    descs = emumMappings[enumName].descriptions()
    return JSONEncoder().encode({"success": True, "value": {k.value: v for k, v in descs.items()}})


@licco_ws_blueprint.route("/fcattrs/", methods=["GET"])
@context.security.authentication_required
def svc_get_fcattrs():
    """
    Get the metadata for the attributes for the functional components
    """
    return JSONEncoder().encode({"success": True, "value": get_fcattrs()})


@licco_ws_blueprint.route("/users/", methods=["GET"])
@context.security.authentication_required
def svc_get_users():
    """
    Get the users in the system.
    For now, this is simply the owners of projects.
    """
    logged_in_user = context.security.get_current_user_id()
    users = get_all_users()
    return JSONEncoder().encode({"success": True, "value": users})


@licco_ws_blueprint.route("/users/<username>/", methods=["GET"])
@context.security.authentication_required
def svc_get_logged_in_user(username):
    """
    Get the user related data
    """
    if username == "WHOAMI":
        # get the currently logged in user data
        logged_in_user = context.security.get_current_user_id()
        return JSONEncoder().encode({"success": True, "value": logged_in_user})

    # get the specified user data (for now we don't have any, so we just return username)
    return JSONEncoder().encode({"success": True, "value": username})


@licco_ws_blueprint.route("/approvers/", methods=["GET"])
@context.security.authentication_required
def svc_get_users_with_approve_privilege():
    """
    Get the users in the system who have the approve privilege
    """
    users = get_users_with_privilege("approve")
    return JSONEncoder().encode({"success": True, "value": users})


@licco_ws_blueprint.route("/projects/", methods=["GET"])
@context.security.authentication_required
def svc_get_projects_for_user():
    """
    Get the projects for a user
    """
    logged_in_user = context.security.get_current_user_id()
    sort_criteria = json.loads(
        request.args.get("sort", '[["start_time", -1]]'))
    projects = get_all_projects(sort_criteria)
    edits = get_projects_recent_edit_time()
    for project in projects:
        project["edit_time"] = edits[(project["_id"])]["time"]
    if sort_criteria[0][0] == "edit_time":
        reverse = (sort_criteria[0][1] == -1)
        min_date = datetime.min.replace(tzinfo=pytz.UTC)
        projects = sorted(projects, key=lambda d: d['edit_time'] or min_date, reverse=reverse)
    return JSONEncoder().encode({"success": True, "value": projects})


@licco_ws_blueprint.route("/approved/", methods=["GET"])
@context.security.authentication_required
def svc_get_currently_approved_project():
    """ Get the currently approved project """
    logged_in_user = context.security.get_current_user_id()
    prj = get_currently_approved_project()
    if not prj:
         # no currently approved project (this can happen when the project is submitted for the first time)
        return JSONEncoder().encode({"success": True, "value": None})
    prj_ffts = get_project_ffts(prj["_id"])
    prj["ffts"] = prj_ffts
    return JSONEncoder().encode({"success": True, "value": prj})


@licco_ws_blueprint.route("/projects/<prjid>/", methods=["GET"])
@context.security.authentication_required
def svc_get_project(prjid):
    """
    Get the project details given a project id.
    """
    logged_in_user = context.security.get_current_user_id()
    project_details = get_project(prjid)
    return JSONEncoder().encode({"success": True, "value": project_details})


@licco_ws_blueprint.route("/projects/", methods=["POST"])
@context.security.authentication_required
def svc_create_project():
    """
    Create an empty project; do we really have a use case for this?
    """
    logged_in_user = context.security.get_current_user_id()
    prjdetails = request.json
    if not prjdetails.get("name", None):
        return JSONEncoder().encode({"success": False, "errormsg": "Name cannot be empty"})
    if not prjdetails.get("description", None):
        return JSONEncoder().encode({"success": False, "errormsg": "Description cannot be empty"})

    prj = create_empty_project(
        prjdetails["name"], prjdetails["description"], logged_in_user)
    return JSONEncoder().encode({"success": True, "value": prj})


@licco_ws_blueprint.route("/projects/<prjid>/", methods=["POST"])
@context.security.authentication_required
def svc_update_project(prjid):
    """
    Get the project details given a project id.
    """
    logged_in_user = context.security.get_current_user_id()
    prjdetails = request.json
    if not prjdetails.get("name", None):
        return JSONEncoder().encode({"success": False, "errormsg": "Name cannot be empty"})
    if not prjdetails.get("description", None):
        return JSONEncoder().encode({"success": False, "errormsg": "Description cannot be empty"})

    update_project_details(prjid, prjdetails)
    return JSONEncoder().encode({"success": True, "value": get_project(prjid)})


@licco_ws_blueprint.route("/projects/<prjid>/ffts/", methods=["GET"])
@context.security.authentication_required
def svc_get_project_ffts(prjid):
    """
    Get the project's FFT's given a project id.
    """
    logged_in_user = context.security.get_current_user_id()
    showallentries = json.loads(request.args.get("showallentries", "true"))
    asoftimestampstr = request.args.get("asoftimestamp", None)
    if asoftimestampstr:
        asoftimestamp = datetime.strptime(
            asoftimestampstr, '%Y-%m-%dT%H:%M:%S.%fZ').replace(tzinfo=pytz.UTC)
    else:
        asoftimestamp = None
    project_fcs = get_project_ffts(
        prjid, showallentries=showallentries, asoftimestamp=asoftimestamp)

    def __filter__(f, d):
        """ Apply f onto d as a filter """
        r = {}
        for k, v in d.items():
            if f(k, v):
                r[k] = v
        return r
    filt2fn = {
        "fc": lambda _, v: fnmatch.fnmatch(v.get("fft", {}).get("fc", ""), request.args["fc"]),
        "fg": lambda _, v: fnmatch.fnmatch(v.get("fft", {}).get("fg", ""), request.args["fg"]),
        "state": lambda _, v: v["state"] == request.args["state"]
    }
    for attrname, lmda in filt2fn.items():
        if request.args.get(attrname, None):
            logger.info("Applying filter for " + attrname +
                        " " + request.args.get(attrname, ""))
            project_fcs = __filter__(lmda, project_fcs)

    return JSONEncoder().encode({"success": True, "value": project_fcs})


@licco_ws_blueprint.route("/projects/<prjid>/changes/", methods=["GET"])
@context.security.authentication_required
def svc_get_project_changes(prjid):
    """
    Get the functional component objects
    """
    changes = get_project_changes(prjid)
    return JSONEncoder().encode({"success": True, "value": changes})


@licco_ws_blueprint.route("/fcs/", methods=["GET"])
@context.security.authentication_required
def svc_get_fcs():
    """
    Get the functional component objects
    """
    fcs = get_fcs()
    return JSONEncoder().encode({"success": True, "value": fcs})


@licco_ws_blueprint.route("/fgs/", methods=["GET"])
@context.security.authentication_required
def svc_get_fgs():
    """
    Get the fungible tokens
    """
    fgs = get_fgs()
    return JSONEncoder().encode({"success": True, "value": fgs})


@licco_ws_blueprint.route("/ffts/", methods=["GET"])
@context.security.authentication_required
def svc_get_ffts():
    """
    Get a list of functional fungible tokens
    """
    ffts = get_ffts()
    return JSONEncoder().encode({"success": True, "value": ffts})


@licco_ws_blueprint.route("/fcs/", methods=["POST"])
@context.security.authentication_required
def svc_create_fc():
    """
    Create a functional component
    """
    newfc = request.json
    status, errormsg, fc = create_new_functional_component(
        name=newfc.get("name", ""), description=newfc.get("description", ""))
    return JSONEncoder().encode({"success": status, "errormsg": errormsg, "value": fc})


@licco_ws_blueprint.route("/fgs/", methods=["POST"])
@context.security.authentication_required
def svc_create_fg():
    """
    Create a fungible token
    """
    newfg = request.json
    status, errormsg, fg = create_new_fungible_token(
        name=newfg.get("name", ""), description=newfg.get("description", ""))
    return JSONEncoder().encode({"success": status, "errormsg": errormsg, "value": fg})


@licco_ws_blueprint.route("/ffts/", methods=["POST"])
@context.security.authentication_required
def svc_create_fft():
    """
    Create a new functional fungible token.
    For now, we expect the ID's of the functional component and the fungible token ( and not the names )
    """
    newfft = request.json
    status, errormsg, fft = create_new_fft(fc=newfft["fc"], fg=newfft["fg"], fcdesc=newfft.get(
        "fc_description", None), fgdesc=newfft.get("fg_description", None))
    return JSONEncoder().encode({"success": status, "errormsg": errormsg, "value": fft})


@licco_ws_blueprint.route("/ffts/<fftid>", methods=["DELETE"])
@context.security.authentication_required
def svc_delete_fft(fftid):
    """
    Delete a FFT if it is not being used in any project
    """
    status, errormsg, _ = delete_fft(fftid)
    return JSONEncoder().encode({"success": status, "errormsg": errormsg, "value": None})


@licco_ws_blueprint.route("/fcs/<fcid>", methods=["DELETE"])
@context.security.authentication_required
def svc_delete_fc(fcid):
    """
    Delete a FC if it is not being used by an FFT
    """
    status, errormsg, _ = delete_fc(fcid)
    return JSONEncoder().encode({"success": status, "errormsg": errormsg, "value": None})


@licco_ws_blueprint.route("/fgs/<fgid>", methods=["DELETE"])
@context.security.authentication_required
def svc_delete_fg(fgid):
    """
    Delete a FG if it is not being used by an FFT
    """
    status, errormsg, _ = delete_fg(fgid)
    return JSONEncoder().encode({"success": status, "errormsg": errormsg, "value": None})


@licco_ws_blueprint.route("/projects/<prjid>/fcs/<fftid>", methods=["POST"])
@context.security.authentication_required
@project_writable
def svc_update_fc_in_project(prjid, fftid):
    """
    Update the values of a functional component in a project
    """
    fcupdate = request.json
    userid = context.security.get_current_user_id()
    status, msg = validate_import_headers(fcupdate, prjid, fftid)
    if not status:
        return JSONEncoder().encode({"success": False, "errormsg": msg})
    status, errormsg, results = update_fft_in_project(prjid, fftid, fcupdate, userid)
    fc = get_project_ffts(prjid)
    return JSONEncoder().encode({"success": status, "errormsg": errormsg, "value": fc})


@licco_ws_blueprint.route(
    "/projects/<prjid>/ffts/<fftid>/copy_from_project", methods=["POST"])
@context.security.authentication_required
@project_writable
def svc_sync_fc_from_approved_in_project(prjid, fftid):
    """
    Update the values of an FFT in this project from the specified project.
    Most of the time this is the currently approved project.
    Pass in a JSON with
    :param: other_id - Project id of the other project
    "param: attrnames - List of attribute names to copy over. If this is a string "ALL", then all the attributes that are set are copied over.
    """
    userid = context.security.get_current_user_id()
    reqparams = request.json
    logger.info(reqparams)
    status, errormsg, fc = copy_ffts_from_project(destprjid=prjid, srcprjid=reqparams["other_id"], fftid=fftid, attrnames=[
        x["name"] for x in get_fcattrs()] if reqparams["attrnames"] == "ALL" else reqparams["attrnames"], userid=userid)
    return JSONEncoder().encode({"success": status, "errormsg": errormsg, "value": fc})


@licco_ws_blueprint.route("/projects/<prjid>/ffts/", methods=["POST"])
@project_writable
@context.security.authentication_required
def svc_update_ffts_in_project(prjid):
    """
    Insert multiple FFTs into a project
    """
    ffts = request.json
    if isinstance(ffts, dict):
        ffts = [ffts]
    status, errormsg, update_status = update_ffts_in_project(prjid, ffts)
    fft = get_project_ffts(prjid)
    return JSONEncoder().encode({"success": status, "errormsg": errormsg, "value": fft})


@licco_ws_blueprint.route("/projects/<prjid>/import/", methods=["POST"])
@project_writable
@context.security.authentication_required
def svc_import_project(prjid):
    """
    Import project data from csv file
    """
    prj_name = get_project(prjid)["name"]
    status_str = f'Import Results for:  {prj_name}\n'
    status_val = {"headers": 0, "fail": 0, "success": 0, "ignored": 0}

    with BytesIO() as stream:
        request.files['file'].save(stream)
        try:
            filestring = stream.getvalue().decode("utf-8", "ignore")
        except UnicodeDecodeError as e:
            error_msg = "Import Rejected: File not fully in Unicode (utf-8) Format."
            logger.debug(error_msg)
            response_value = {"status_str": error_msg, "log_name": None}
            return JSONEncoder().encode({"success": False, "value": response_value})

    with StringIO(filestring) as fp:
        fp.seek(0)
        # Find the header row
        loc = 0
        req_headers = False
        for line in fp:
            if 'FC' in line and 'Fungible' in line:
                if not "," in line:
                    continue
                req_headers = True
                break
            loc = fp.tell()

        # Ensure FC and FG (required headers) are present
        if not req_headers:
            error_msg = "Import Rejected: FC and Fungible headers are required in a CSV format for import."
            logger.debug(error_msg)
            response_value = {"status_str": error_msg, "log_name": None}
            return JSONEncoder().encode({"success": False, "value": response_value})
        # Set reader at beginning of header row
        fp.seek(loc)
        reader = csv.DictReader(fp)
        fcs = {}
        # Add each valid line of data to import dictionary
        for line in reader:
            # No FC present in the data line
            if not line["FC"]:
                status_val["fail"] += 1
                continue
            if line["FC"] in fcs.keys():
                fcs[line["FC"]].append(line)
            else:
                # Sanitize/replace unicode quotes
                clean_line = re.sub(
                    u'[\u201c\u201d\u2018\u2019]', '', line["FC"])
                if not clean_line:
                    status_val["fail"] += 1
                    continue
                fcs[clean_line] = [line]
        if not fcs:
            response_value = {"status_str": "Import Error: No data detected in import file.", "log_name": None}
            return JSONEncoder().encode({"success": False, "value": response_value})

    log_time = datetime.now().strftime("%m%d%Y.%H%M%S")
    log_name = f"{context.security.get_current_user_id()}_{prj_name.replace('/', '_')}_{log_time}"
    imp_log, imp_handler = create_logger(log_name)

    if status_val["fail"] > 0:
        imp_log.debug(f"FAIL: {status_val['fail']} FFTS malformed. (FC values likely missing)")

    fc2id = {
        value["name"]: value["_id"]
        for value in json.loads(svc_get_fcs())["value"]
    }

    for nm, fc_list in fcs.items():
        current_list = []
        for fc in fc_list:
            if fc["FC"] not in fc2id:
                status, errormsg, newfc = create_new_functional_component(
                    name=fc["FC"], description="Generated from " + nm)
                # FFT creation successful, add to data to import list
                if status:
                    fc2id[fc["FC"]] = newfc["_id"]
                    current_list.append(fc)
                # Tried to create a new FFT and failed - don't include in dataset
                else:
                    # Count failed imports - excluding FC & FG
                    status_val["fail"] += 1
                    error_str = f"Import for fft {fc['FC']}-{fc['Fungible']} failed: {errormsg}"
                    logger.debug(error_str)
                    imp_log.info(error_str)
            else:
                current_list.append(fc)
        fcs[nm] = current_list

    fg2id = {
        fgs["name"]: fgs["_id"]
        for fgs in json.loads(svc_get_fgs())["value"]
    }

    for nm, fc_list in fcs.items():
        for fc in fc_list:
            if fc["Fungible"] and fc["Fungible"] not in fg2id:
                status, errormsg, newfg = create_new_fungible_token(
                    name=fc["Fungible"], description="Generated from " + nm)
                fg2id[fc["Fungible"]] = newfg["_id"]

    ffts = {(fft["fc"]["name"], fft["fg"]["name"]): fft["_id"]
            for fft in get_ffts()}
    for fc_list in fcs.values():
        for fc in fc_list:
            if (fc["FC"], fc["Fungible"]) not in ffts:
                status, errormsg, newfft = create_new_fft(
                    fc=fc["FC"], fg=fc["Fungible"], fcdesc=None, fgdesc=None)
                ffts[(newfft["fc"]["name"], newfft["fg"]["name"]
                      if "fg" in newfft else None)] = newfft["_id"]

    fcuploads = []
    for nm, fc_list in fcs.items():
        for fc in fc_list:
            fcupload = {}
            fcupload["_id"] = ffts[(fc["FC"], fc["Fungible"])]
            for k, v in KEYMAP.items():
                if k not in fc:
                    continue
                fcupload[v] = fc[k]
            fcuploads.append(fcupload)

    status, errormsg, update_status = update_ffts_in_project(
        prjid, fcuploads, imp_log)

    # Include imports failed from bad FC/FGs
    prj_name = get_project(prjid)["name"]
    if update_status:
        status_val = {k: update_status[k]+status_val[k]
                            for k in update_status.keys()}

    # number of recognized headers minus the id used for DB reference
    status_val["headers"] = len(fcuploads[0].keys())-1
    status_str = create_status_update(prj_name, status_val)
    logger.debug(re.sub('\n|_', '', status_str))
    imp_log.info(status_str)
    imp_log.removeHandler(imp_handler)
    imp_handler.close()
    response_value = {"status_str": status_str, "log_name": log_name}
    return JSONEncoder().encode({"success": True, "value": response_value})


@licco_ws_blueprint.route("/projects/<report>/download/", methods=["GET", "POST"])
@context.security.authentication_required
def svc_download_report(report):
    """
    Download a status report from a project file import.

    :param: report- full filename of single import log file
    """
    #This is set in the create_logger function-need to be identical paths
    dir_path = f"{tempfile.gettempdir()}/mcd"
    try:
        repfile = f"{dir_path}/{report}.log"
        return send_file(f"{repfile}",as_attachment=True,mimetype="text/plain")

    except FileNotFoundError:
        return JSONEncoder().encode({"success": False, "errormsg": "Something went wrong.", "value": None})

@licco_ws_blueprint.route("/projects/<prjid>/export/", methods=["GET"])
@context.security.authentication_required
def svc_export_project(prjid):
    """
    Export project into a csv that downloads
    """
    with StringIO() as stream:
        writer = csv.DictWriter(stream, fieldnames=KEYMAP.keys())
        writer.writeheader()
        prj_ffts = get_project_ffts(prjid)
        prj_name = get_project(prjid)["name"]

        for fft in prj_ffts:
            row_dict = {}
            fft_dict = prj_ffts[fft]
            for key in fft_dict:
                if key == "fft":
                    continue
                row_dict[KEYMAP_REVERSE[key]] = fft_dict[key]
            for key in fft_dict["fft"]:
                if key == "_id":
                    continue
                row_dict[KEYMAP_REVERSE[key]] = fft_dict["fft"][key]

            # Download file will have column order of KEYMAP var
            writer.writerow(row_dict)

        csv_string = stream.getvalue()

    return Response(csv_string, mimetype="text/csv", headers={"Content-disposition": f"attachment; filename={prj_name}.csv"})


@licco_ws_blueprint.route("/projects/<prjid>/submit_for_approval",
                          methods=["GET", "POST"])
@context.security.authentication_required
def svc_submit_for_approval(prjid):
    """
    Submit a project for approval
    """
    approvers = []
    if request.json:
        approvers = request.json.get("approvers", [])
        if len(approvers) == 0:
            return JSONEncoder().encode({"success": False, "errormsg": "At least 1 approver is expected"})
    else:
        # TODO: DEPRECATED: old gui approved project this way
        # Once old GUI is removed, this else statement should go away as well
        approver = request.args.get("approver", None)
        if approver:
            approvers.append(approver)

    userid = context.security.get_current_user_id()
<<<<<<< HEAD
    status, errormsg, prj = submit_project_for_approval(prjid, userid, approver)
    if status:
        project_name = prj["name"]
        project_id = prj["_id"]
        approver_username = approver
        context.notifier.add_project_approvers([approver_username], project_name, project_id)
=======
    status, errormsg, prj = submit_project_for_approval(prjid, userid, approvers)
>>>>>>> db7ead60
    return JSONEncoder().encode({"success": status, "errormsg": errormsg, "value": prj})


@licco_ws_blueprint.route("/projects/<prjid>/approve_project", methods=["GET", "POST"])
@context.security.authentication_required
@context.security.authorization_required("approve")
def svc_approve_project(prjid):
    """
    Approve a project
    """
    userid = context.security.get_current_user_id()
    # See if approval conditions are good
    status, all_approved, errormsg, prj = approve_project(prjid, userid)
    if not status:
        return JSONEncoder().encode({"success": status, "errormsg": errormsg})

    if not all_approved:
        # successful approval, but we are still waiting for some approvers
        return JSONEncoder().encode({"success": status, "errormsg": errormsg, "value": prj})

    # all users approved
    # copy ffts to the master project.
    # FUTURE: This should be done in approve_project method, but can't due to circular imports
    approved_project = get_currently_approved_project()
    status, errormsg, update_status = update_ffts_in_project(approved_project["_id"], get_project_ffts(prjid))
    if not status:
        return JSONEncoder().encode({"success": status, "errormsg": errormsg})
<<<<<<< HEAD
    # merge project in to previously approved project
    current_ffts = get_project_ffts(prjid)
    status, errormsg, update_status = update_ffts_in_project(approved["_id"], current_ffts)
    updated_ffts = get_project_ffts(prjid)
    logger.debug(errormsg)
    logger.debug(update_status)

    if status and False:
        # TODO: only send a notification when all approvers approved the project
        # Approvers are part of another branch that has to be merged before this one
        project_name = prj["name"]
        owner = prj["owner"]
        editors = prj["editors"]
        approvers = prj["approvers"]
        notified_user_emails = list(set([owner] + editors + approvers))
        context.notifier.project_approval_approved(notified_user_emails, project_name, prjid)

    return JSONEncoder().encode({"success": status, "errormsg": errormsg, "value": updated_ffts})
=======

    return JSONEncoder().encode({"success": status, "errormsg": errormsg, "value": prj})
>>>>>>> db7ead60


@licco_ws_blueprint.route("/projects/<prjid>/reject_project", methods=["GET", "POST"])
@context.security.authentication_required
@context.security.authorization_required("approve")
def svc_reject_project(prjid):
    """
    Do not approve a project
    """
    userid = context.security.get_current_user_id()
    reason = request.args.get("reason", None)
    if not reason and request.json:
        reason = request.json.get("reason")

    if not reason:
<<<<<<< HEAD
        return logAndAbort("Please provide a reason for why this project is not being approved")

=======
        return logAndAbortJson("Please provide a reason for why this project is not being approved")

    # TODO: notes should probably be stored in a format (user: <username>, date: datetime, content: "")
    # so we can avoid rendering them when they are no longer relevant.
    #
    # add current user and datetime to the original reason
    now = datetime.now(tz=timezone.utc)
    licco_datetime = now.strftime("%b/%d/%Y %H:%M:%S")
    reason = f"{userid} ({licco_datetime}):\n{reason}"
>>>>>>> db7ead60
    status, errormsg, prj = reject_project(prjid, userid, reason)
    if status and False:
        # TODO: enable once approving branch is merged into main
        project_id = prj["_id"]
        project_name = prj["name"]
        owner = prj["owner"]
        editors = prj["editors"]
        approvers = prj["approvers"]
        project_approver_emails = list(set([owner] + editors + approvers))
        user_who_rejected = userid
        context.notifier.project_approval_rejected(project_approver_emails, project_name, project_id, user_who_rejected)
    return JSONEncoder().encode({"success": status, "errormsg": errormsg, "value": prj})


@licco_ws_blueprint.route("/projects/<prjid>/diff_with", methods=["GET"])
@context.security.authentication_required
def svc_project_diff(prjid):
    """
    Get a list of diff between this project and the specified project.
    """
    userid = context.security.get_current_user_id()
    other_prjid = request.args.get("other_id", None)
    approved = request.args.get("approved", None)

    if not other_prjid:
        return logAndAbort("Please specify the other project id using the parameter other_id")
    status, errormsg, diff = diff_project(prjid, other_prjid, userid, approved=approved)
    return JSONEncoder().encode({"success": status, "errormsg": errormsg, "value": diff})


@licco_ws_blueprint.route("/projects/<prjid>/clone/", methods=["POST"])
@context.security.authentication_required
def svc_clone_project(prjid):
    """
    Clone the specified project into the new project; 
    Name and description of the new project specified as JSON
    """
    userid = context.security.get_current_user_id()
    newprjdetails = request.json
    if not newprjdetails["name"] or not newprjdetails["description"]:
        return JSONEncoder().encode(
            {"success": False, "errormsg": "Please specify a project name and description"})

    # Set new to true if a new project is requested
    new = (prjid == "NewBlankProjectClone")
    status, erorrmsg, newprj = clone_project(
        prjid, newprjdetails["name"], newprjdetails["description"], userid, new)
    return JSONEncoder().encode({"success": status, "errormsg": erorrmsg, "value": newprj})


@licco_ws_blueprint.route("/projects/<prjid>/tags/", methods=["GET"])
@context.security.authentication_required
def svc_project_tags(prjid):
    """
    Get the tags for the project
    """
    status, errormsg, tags = get_tags_for_project(prjid)
    return JSONEncoder().encode({"success": status, "errormsg": errormsg, "value": tags})


@licco_ws_blueprint.route("/projects/<prjid>/add_tag", methods=["GET"])
@context.security.authentication_required
def svc_add_project_tag(prjid):
    """
    Add a new tag to the project.
    The changeid is optional; if not, specified, we add a tag to the latest change.
    """
    tagname = request.args.get("tag_name", None)
    asoftimestamp = request.args.get("asoftimestamp", None)
    if not tagname:
        return JSONEncoder().encode({"success": False, "errormsg": "Please specify the tag_name", "value": None})
    if not asoftimestamp:
        changes = get_project_changes(prjid)
        if not changes:
            return JSONEncoder().encode({"success": False, "errormsg": "Cannot tag a project without a change", "value": None})
        logger.info("Latest change is at " + str(changes[0]["time"]))
        asoftimestamp = changes[0]["time"]
    logger.debug(
        f"Adding a tag for {prjid} at {asoftimestamp} with name {tagname}")
    status, errormsg, tags = add_project_tag(prjid, tagname, asoftimestamp)
    return JSONEncoder().encode({"success": status, "errormsg": errormsg, "value": tags})


@licco_ws_blueprint.route("/history/project_approvals", methods=["GET"])
@context.security.authentication_required
def svc_get_projects_approval_history():
    """
    Get the approval history of projects in the system
    """
    return JSONEncoder().encode({"success": True, "value": get_projects_approval_history()})<|MERGE_RESOLUTION|>--- conflicted
+++ resolved
@@ -800,16 +800,12 @@
             approvers.append(approver)
 
     userid = context.security.get_current_user_id()
-<<<<<<< HEAD
-    status, errormsg, prj = submit_project_for_approval(prjid, userid, approver)
+    status, errormsg, prj = submit_project_for_approval(prjid, userid, approvers)
     if status:
+        # send notification to approvers
         project_name = prj["name"]
         project_id = prj["_id"]
-        approver_username = approver
-        context.notifier.add_project_approvers([approver_username], project_name, project_id)
-=======
-    status, errormsg, prj = submit_project_for_approval(prjid, userid, approvers)
->>>>>>> db7ead60
+        context.notifier.add_project_approvers([approvers], project_name, project_id)
     return JSONEncoder().encode({"success": status, "errormsg": errormsg, "value": prj})
 
 
@@ -837,29 +833,16 @@
     status, errormsg, update_status = update_ffts_in_project(approved_project["_id"], get_project_ffts(prjid))
     if not status:
         return JSONEncoder().encode({"success": status, "errormsg": errormsg})
-<<<<<<< HEAD
-    # merge project in to previously approved project
-    current_ffts = get_project_ffts(prjid)
-    status, errormsg, update_status = update_ffts_in_project(approved["_id"], current_ffts)
-    updated_ffts = get_project_ffts(prjid)
-    logger.debug(errormsg)
-    logger.debug(update_status)
-
-    if status and False:
-        # TODO: only send a notification when all approvers approved the project
-        # Approvers are part of another branch that has to be merged before this one
-        project_name = prj["name"]
-        owner = prj["owner"]
-        editors = prj["editors"]
-        approvers = prj["approvers"]
-        notified_user_emails = list(set([owner] + editors + approvers))
-        context.notifier.project_approval_approved(notified_user_emails, project_name, prjid)
-
-    return JSONEncoder().encode({"success": status, "errormsg": errormsg, "value": updated_ffts})
-=======
+
+    # send email notifications that the project was approved
+    project_name = prj["name"]
+    owner = prj["owner"]
+    editors = prj["editors"]
+    approvers = prj["approvers"]
+    notified_user_emails = list(set([owner] + editors + approvers))
+    context.notifier.project_approval_approved(notified_user_emails, project_name, prjid)
 
     return JSONEncoder().encode({"success": status, "errormsg": errormsg, "value": prj})
->>>>>>> db7ead60
 
 
 @licco_ws_blueprint.route("/projects/<prjid>/reject_project", methods=["GET", "POST"])
@@ -875,10 +858,6 @@
         reason = request.json.get("reason")
 
     if not reason:
-<<<<<<< HEAD
-        return logAndAbort("Please provide a reason for why this project is not being approved")
-
-=======
         return logAndAbortJson("Please provide a reason for why this project is not being approved")
 
     # TODO: notes should probably be stored in a format (user: <username>, date: datetime, content: "")
@@ -888,10 +867,9 @@
     now = datetime.now(tz=timezone.utc)
     licco_datetime = now.strftime("%b/%d/%Y %H:%M:%S")
     reason = f"{userid} ({licco_datetime}):\n{reason}"
->>>>>>> db7ead60
+
     status, errormsg, prj = reject_project(prjid, userid, reason)
-    if status and False:
-        # TODO: enable once approving branch is merged into main
+    if status:
         project_id = prj["_id"]
         project_name = prj["name"]
         owner = prj["owner"]

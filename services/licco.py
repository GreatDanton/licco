"""
Web service endpoints for licco
"""
import csv
import datetime
import os
import fnmatch
import re
from io import BytesIO, StringIO
import tempfile
from functools import wraps
import pytz
import logging
import json
import context
from context import licco_db
from flask import Blueprint, request, Response, send_file

from dal import mcd_model
from dal.mcd_model import FCState
from dal.utils import JSONEncoder

licco_ws_blueprint = Blueprint('business_service_api', __name__)

logger = logging.getLogger(__name__)

KEYMAP = {
    # Column names defined in confluence
    "FC": "fc",
    "Fungible": "fg",
    "TC_part_no": "tc_part_no",
    "State": "state",
    "Comments": "comments",
    "LCLS_Z_loc": "nom_loc_z",
    "LCLS_X_loc": "nom_loc_x",
    "LCLS_Y_loc": "nom_loc_y",
    "Z_dim": "nom_dim_z",
    "X_dim": "nom_dim_x",
    "Y_dim": "nom_dim_y",
    "LCLS_Z_roll": "nom_ang_z",
    "LCLS_X_pitch": "nom_ang_x",
    "LCLS_Y_yaw": "nom_ang_y",
    "Must_Ray_Trace": "ray_trace"
}
KEYMAP_REVERSE = {value: key for key, value in KEYMAP.items()}

def logAndAbortJson(error_msg, ret_status=500):
    logger.error(error_msg)
    return {'status': False, 'errormsg': error_msg, 'value': None}, ret_status

def logAndAbort(error_msg, ret_status=500):
    logger.error(error_msg)
    return Response(error_msg, status=ret_status)


def project_writable(wrapped_function):
    """
    Decorator to make sure the project is in a development state and can be written to.
    Assumes that the id of the project is called prjid.
    """
    @wraps(wrapped_function)
    def function_interceptor(*args, **kwargs):
        prjid = kwargs.get('prjid', None)
        if not prjid:
            raise Exception("Need to specify project id")
        prj = mcd_model.get_project(licco_db, prjid)
        if not prj:
            raise Exception(f"Project with id {prjid} does not exist")
        if prj.get("status", "N/A") == "development":
            return wrapped_function(*args, **kwargs)
        raise Exception(
            f"Project with id {prjid} is not in development status")
    return function_interceptor


def create_status_update(prj_name, status):
    """
    Helper function to make the import status message based on the dictionary results
    """
    line_brk = "_"*40
    status_str = '\n'.join([
        f'{line_brk}',
        f'Summary of Results:',
        f'Project Name: {prj_name}.',
        f'Valid headers recognized: {status["headers"]}.',
        f'{line_brk}',
        f'Successful row imports: {status["success"]}.',
        f'Failed row imports: {status["fail"]}.',
        f'Ignored row imports: {status["ignored"]}.',
    ])
    return status_str

def create_logger(logname):
    """
    Create and return a logger that writes to a provided file
    """
    dir_path = f"{tempfile.gettempdir()}/mcd"
    if not os.path.exists(dir_path):
        os.mkdir(dir_path)
    # create a file 
    handler = logging.FileHandler(f'{dir_path}/{logname}.log')
    logger.debug(f"Creating log file {dir_path}/{logname}.log")

    new_logger = logging.getLogger(logname)
    new_logger.addHandler(handler)
    new_logger.propagate = False
    return new_logger, handler

@licco_ws_blueprint.route("/enums/<enumName>", methods=["GET"])
@context.security.authentication_required
def svc_get_enum_descriptions(enumName):
    """
    Get the labels and descriptions for the specified enum
    """
    emumMappings = {
        "FCState": FCState
    }
    descs = emumMappings[enumName].descriptions()
    return JSONEncoder().encode({"success": True, "value": {k.value: v for k, v in descs.items()}})


@licco_ws_blueprint.route("/fcattrs/", methods=["GET"])
@context.security.authentication_required
def svc_get_fcattrs():
    """
    Get the metadata for the attributes for the functional components
    """
    return JSONEncoder().encode({"success": True, "value": mcd_model.get_fcattrs()})


@licco_ws_blueprint.route("/users/", methods=["GET"])
@context.security.authentication_required
def svc_get_users():
    """
    Get the users in the system.
    For now, this is simply the owners of projects.
    """
    logged_in_user = context.security.get_current_user_id()
    users = mcd_model.get_all_users(licco_db)
    return JSONEncoder().encode({"success": True, "value": users})


@licco_ws_blueprint.route("/users/<username>/", methods=["GET"])
@context.security.authentication_required
def svc_get_logged_in_user(username):
    """
    Get the user related data
    """
    if username == "WHOAMI":
        # get the currently logged in user data
        logged_in_user = context.security.get_current_user_id()
        return JSONEncoder().encode({"success": True, "value": logged_in_user})

    # get the specified user data (for now we don't have any, so we just return username)
    return JSONEncoder().encode({"success": True, "value": username})


@licco_ws_blueprint.route("/approvers/", methods=["GET"])
@context.security.authentication_required
def svc_get_users_with_approve_privilege():
    """
    Get the users in the system who have the approve privilege
    """
    users = mcd_model.get_users_with_privilege(licco_db, "approve")
    return JSONEncoder().encode({"success": True, "value": users})

@licco_ws_blueprint.route("/editors/", methods=["GET"])
@context.security.authentication_required
def svc_get_users_with_edit_privilege():
    """
    Get the users in the system who have the edit privilege
    """
    users = mcd_model.get_users_with_privilege(licco_db, "edit")
    return JSONEncoder().encode({"success": True, "value": users})

@licco_ws_blueprint.route("/projects/", methods=["GET"])
@context.security.authentication_required
def svc_get_projects_for_user():
    """
    Get the projects for a user
    """
    logged_in_user = context.security.get_current_user_id()
    sort_criteria = json.loads(request.args.get("sort", '[["start_time", -1]]'))
    projects = mcd_model.get_all_projects(licco_db, logged_in_user, sort_criteria)
    edits = mcd_model.get_projects_recent_edit_time(licco_db)
    for project in projects:
        project["edit_time"] = edits[(project["_id"])]["time"]
    if sort_criteria[0][0] == "edit_time":
        reverse = (sort_criteria[0][1] == -1)
        min_date = datetime.datetime.min.replace(tzinfo=pytz.UTC)
        projects = sorted(projects, key=lambda d: d['edit_time'] or min_date, reverse=reverse)
    return JSONEncoder().encode({"success": True, "value": projects})


@licco_ws_blueprint.route("/approved/", methods=["GET"])
@context.security.authentication_required
def svc_get_currently_approved_project():
    """ Get the currently approved project """
    logged_in_user = context.security.get_current_user_id()
    prj = mcd_model.get_master_project(licco_db)
    if not prj:
         # no currently approved project (this can happen when the project is submitted for the first time)
        return JSONEncoder().encode({"success": True, "value": None})
    prj_ffts = mcd_model.get_project_ffts(licco_db, prj["_id"])
    prj["ffts"] = prj_ffts
    return JSONEncoder().encode({"success": True, "value": prj})


@licco_ws_blueprint.route("/projects/<prjid>/", methods=["GET"])
@context.security.authentication_required
def svc_get_project(prjid):
    """
    Get the project details given a project id.
    """
    logged_in_user = context.security.get_current_user_id()
    project_details = mcd_model.get_project(licco_db, prjid)
    return JSONEncoder().encode({"success": True, "value": project_details})


@licco_ws_blueprint.route("/projects/", methods=["POST"])
@context.security.authentication_required
def svc_create_project():
    """
    Create an empty project
    """
    logged_in_user = context.security.get_current_user_id()
    prjdetails = request.json
    if not prjdetails.get("name", None):
        return JSONEncoder().encode({"success": False, "errormsg": "Name cannot be empty"})
    if not prjdetails.get("description", None):
        return JSONEncoder().encode({"success": False, "errormsg": "Description cannot be empty"})

<<<<<<< HEAD
    prj = mcd_model.create_new_project(licco_db, prjdetails["name"], prjdetails["description"], logged_in_user)
=======
    prj = create_empty_project(prjdetails["name"], prjdetails["description"], logged_in_user)
>>>>>>> 4c9d9993
    return JSONEncoder().encode({"success": True, "value": prj})


@licco_ws_blueprint.route("/projects/<prjid>/", methods=["POST"])
@context.security.authentication_required
def svc_update_project(prjid):
    """
    Update the project details (project name, description, editors)
    """
    logged_in_user = context.security.get_current_user_id()
    prjdetails = request.json
    status, err = mcd_model.update_project_details(licco_db, logged_in_user, prjid, prjdetails, context.notifier)
    if not status:
        return JSONEncoder().encode({"success": False, "errormsg": err})

    return JSONEncoder().encode({"success": True, "value": mcd_model.get_project(licco_db, prjid)})


@licco_ws_blueprint.route("/projects/<prjid>/", methods=["DELETE"])
@context.security.authentication_required
def svc_delete_project(prjid):
    """
    Get the project details given a project id.
    """
    logged_in_user = context.security.get_current_user_id()
    status, err = mcd_model.delete_project(licco_db, logged_in_user, prjid)
    if not status:
        return JSONEncoder().encode({"success": False, "errormsg": err})
    return JSONEncoder().encode({"success": True})


@licco_ws_blueprint.route("/projects/<prjid>/ffts/", methods=["GET"])
@context.security.authentication_required
def svc_get_project_ffts(prjid):
    """
    Get the project's FFT's given a project id.
    """
    logged_in_user = context.security.get_current_user_id()
    showallentries = json.loads(request.args.get("showallentries", "true"))
    asoftimestampstr = request.args.get("asoftimestamp", None)
    if asoftimestampstr:
        asoftimestamp = datetime.datetime.strptime(asoftimestampstr, '%Y-%m-%dT%H:%M:%S.%fZ').replace(tzinfo=pytz.UTC)
    else:
        asoftimestamp = None
    project_fcs = mcd_model.get_project_ffts(licco_db, prjid, showallentries=showallentries, asoftimestamp=asoftimestamp)

    def __filter__(f, d):
        """ Apply f onto d as a filter """
        r = {}
        for k, v in d.items():
            if f(k, v):
                r[k] = v
        return r
    filt2fn = {
        "fc": lambda _, v: fnmatch.fnmatch(v.get("fft", {}).get("fc", ""), request.args["fc"]),
        "fg": lambda _, v: fnmatch.fnmatch(v.get("fft", {}).get("fg", ""), request.args["fg"]),
        "state": lambda _, v: v["state"] == request.args["state"]
    }
    for attrname, lmda in filt2fn.items():
        if request.args.get(attrname, None):
            logger.info("Applying filter for " + attrname +
                        " " + request.args.get(attrname, ""))
            project_fcs = __filter__(lmda, project_fcs)

    return JSONEncoder().encode({"success": True, "value": project_fcs})


@licco_ws_blueprint.route("/projects/<prjid>/changes/", methods=["GET"])
@context.security.authentication_required
def svc_get_project_changes(prjid):
    """
    Get the functional component objects
    """
    changes = mcd_model.get_project_changes(licco_db, prjid)
    return JSONEncoder().encode({"success": True, "value": changes})


@licco_ws_blueprint.route("/fcs/", methods=["GET"])
@context.security.authentication_required
def svc_get_fcs():
    """
    Get the functional component objects
    """
    fcs = mcd_model.get_fcs(licco_db)
    return JSONEncoder().encode({"success": True, "value": fcs})


@licco_ws_blueprint.route("/fgs/", methods=["GET"])
@context.security.authentication_required
def svc_get_fgs():
    """
    Get the fungible tokens
    """
    fgs = mcd_model.get_fgs(licco_db)
    return JSONEncoder().encode({"success": True, "value": fgs})


@licco_ws_blueprint.route("/ffts/", methods=["GET"])
@context.security.authentication_required
def svc_get_ffts():
    """
    Get a list of functional fungible tokens
    """
    ffts = mcd_model.get_ffts(licco_db)
    return JSONEncoder().encode({"success": True, "value": ffts})


@licco_ws_blueprint.route("/fcs/", methods=["POST"])
@context.security.authentication_required
def svc_create_fc():
    """
    Create a functional component
    """
    newfc = request.json
    status, errormsg, fc = mcd_model.create_new_functional_component(licco_db,
        name=newfc.get("name", ""), description=newfc.get("description", ""))
    return JSONEncoder().encode({"success": status, "errormsg": errormsg, "value": fc})


@licco_ws_blueprint.route("/fgs/", methods=["POST"])
@context.security.authentication_required
def svc_create_fg():
    """
    Create a fungible token
    """
    newfg = request.json
    status, errormsg, fg = mcd_model.create_new_fungible_token(licco_db,
        name=newfg.get("name", ""), description=newfg.get("description", ""))
    return JSONEncoder().encode({"success": status, "errormsg": errormsg, "value": fg})


@licco_ws_blueprint.route("/ffts/", methods=["POST"])
@context.security.authentication_required
def svc_create_fft():
    """
    Create a new functional fungible token.
    For now, we expect the ID's of the functional component and the fungible token ( and not the names )
    """
    newfft = request.json
    status, errormsg, fft = mcd_model.create_new_fft(licco_db,
        fc=newfft["fc"], fg=newfft["fg"], fcdesc=newfft.get(
        "fc_description", None), fgdesc=newfft.get("fg_description", None))
    return JSONEncoder().encode({"success": status, "errormsg": errormsg, "value": fft})


@licco_ws_blueprint.route("/ffts/<fftid>", methods=["DELETE"])
@context.security.authentication_required
def svc_delete_fft(fftid):
    """
    Delete a FFT if it is not being used in any project
    """
    status, errormsg, _ = mcd_model.delete_fft(licco_db, fftid)
    return JSONEncoder().encode({"success": status, "errormsg": errormsg, "value": None})


@licco_ws_blueprint.route("/fcs/<fcid>", methods=["DELETE"])
@context.security.authentication_required
def svc_delete_fc(fcid):
    """
    Delete a FC if it is not being used by an FFT
    """
    status, errormsg, _ = mcd_model.delete_fc(licco_db, fcid)
    return JSONEncoder().encode({"success": status, "errormsg": errormsg, "value": None})


@licco_ws_blueprint.route("/fgs/<fgid>", methods=["DELETE"])
@context.security.authentication_required
def svc_delete_fg(fgid):
    """
    Delete a FG if it is not being used by an FFT
    """
    status, errormsg, _ = mcd_model.delete_fg(licco_db, fgid)
    return JSONEncoder().encode({"success": status, "errormsg": errormsg, "value": None})


@licco_ws_blueprint.route("/projects/<prjid>/fcs/<fftid>", methods=["POST"])
@context.security.authentication_required
@project_writable
def svc_update_fc_in_project(prjid, fftid):
    """
    Update the values of a functional component in a project
    """
    fcupdate = request.json
    fcupdate["_id"] = fftid
    userid = context.security.get_current_user_id()
    status, msg = mcd_model.validate_import_headers(licco_db, fcupdate, prjid)
    if not status:
        return JSONEncoder().encode({"success": False, "errormsg": msg})

    discussion = fcupdate.get('discussion', '')
    if discussion:
        # our fft update expects an array of discussion comments hence the transform into an array of objects
        fcupdate['discussion'] = [{
            'author': userid,
            'comment': discussion
        }]
    status, errormsg, results = mcd_model.update_fft_in_project(licco_db, userid, prjid, fcupdate)
    fc = mcd_model.get_project_ffts(licco_db, prjid)
    return JSONEncoder().encode({"success": status, "errormsg": errormsg, "value": fc})

@licco_ws_blueprint.route("/projects/<prjid>/fcs/<fftid>/comment", methods=["POST"])
@context.security.authentication_required
def svc_add_fft_comment(prjid, fftid):
    """
    Endpoint for adding a comment into a device fft, despite the project not being in a development mode
    (approval comments and discussions should always be available, regardless of the project status)
    """
    update = request.json
    comment = update.get('comment')
    if comment is None:
        return logAndAbortJson("Comment field does not exist", ret_status=400)
    comment = comment.strip()
    if comment == "":
        return logAndAbortJson("Comment should not be empty", ret_status=400)

    userid = context.security.get_current_user_id()
    status, errormsg, results = mcd_model.add_fft_comment(licco_db, userid, prjid, fftid, comment)
    if not status:
        return JSONEncoder().encode({"success": status, "errormsg": errormsg, "value": None})

    # TODO: refactor: we should be able to get just one specific device (and not fetch all devices everytime we want one)
    fc = mcd_model.get_project_ffts(licco_db, prjid)
    val = fc[fftid]
    return JSONEncoder().encode({"success": status, "errormsg": errormsg, "value": val})


@licco_ws_blueprint.route("/projects/<prjid>/fcs/<fftid>/comment", methods=["DELETE"])
@context.security.authentication_required
def svc_remove_fft_comment(prjid, fftid):
    """Remove a specific fft device comment or a set of comments"""
    comment_ids = request.json().get('comments')
    if not comment_ids:
        return logAndAbortJson("Comment field should not be empty")

    errors = []
    for comment_id in comment_ids:
        deleted, errormsg = mcd_model.delete_fft_comment(licco_db, prjid, comment_id)
        if not deleted:
            errors.append(errormsg)

    if len(errors) != 0:
        err = "\n".join(errors)
        msg = f"There were errors while deleting comments: {err}"
        return JSONEncoder().encode({"success": False, "errormsg": msg})

    return JSONEncoder().encode({"success": True, "errormsg": ""})


@licco_ws_blueprint.route(
    "/projects/<prjid>/ffts/<fftid>/copy_from_project", methods=["POST"])
@context.security.authentication_required
@project_writable
def svc_sync_fc_from_approved_in_project(prjid, fftid):
    """
    Update the values of an FFT in this project from the specified project.
    Most of the time this is the currently approved project.
    Pass in a JSON with
    :param: other_id - Project id of the other project
    :param: attrnames - List of attribute names to copy over. If this is a string "ALL", then all the attributes that
    are set are copied over.
    """
    userid = context.security.get_current_user_id()
    reqparams = request.json
    logger.info(reqparams)
    status, errormsg, fc = mcd_model.copy_ffts_from_project(licco_db,
        destprjid=prjid, srcprjid=reqparams["other_id"], fftid=fftid, attrnames=[
        x["name"] for x in mcd_model.get_fcattrs()] if reqparams["attrnames"] == "ALL" else reqparams["attrnames"],
        userid=userid)
    return JSONEncoder().encode({"success": status, "errormsg": errormsg, "value": fc})


@licco_ws_blueprint.route("/projects/<prjid>/ffts/", methods=["POST"])
@project_writable
@context.security.authentication_required
def svc_update_ffts_in_project(prjid):
    """
    Insert multiple FFTs into a project
    """
    ffts = request.json
    if isinstance(ffts, dict):
        ffts = [ffts]

    userid = context.security.get_current_user_id()
    status, errormsg, update_status = mcd_model.update_ffts_in_project(licco_db, userid, prjid, ffts)
    fft = mcd_model.get_project_ffts(licco_db, prjid)
    return JSONEncoder().encode({"success": status, "errormsg": errormsg, "value": fft})

@licco_ws_blueprint.route("/projects/<prjid>/ffts/", methods=["DELETE"])
@project_writable
@context.security.authentication_required
def svc_remove_ffts_from_project(prjid):
    """
    Remove multiple ffts/devices from a project
    """
    userid = context.security.get_current_user_id()
    fft_ids = request.json.get('ids', [])
    status, errormsg = mcd_model.remove_ffts_from_project(licco_db, userid, prjid, fft_ids)
    return JSONEncoder().encode({"success": status, "errormsg": errormsg})


@licco_ws_blueprint.route("/projects/<prjid>/import/", methods=["POST"])
@project_writable
@context.security.authentication_required
def svc_import_project(prjid):
    """
    Import project data from csv file
    """
    userid = context.security.get_current_user_id()
    prj_name = mcd_model.get_project(licco_db, prjid)["name"]
    status_val = {"headers": 0, "fail": 0, "success": 0, "ignored": 0}

    with BytesIO() as stream:
        request.files['file'].save(stream)
        try:
            filestring = stream.getvalue().decode("utf-8", "ignore")
        except UnicodeDecodeError as e:
            error_msg = "Import Rejected: File not fully in Unicode (utf-8) Format."
            logger.debug(error_msg)
            response_value = {"status_str": error_msg, "log_name": None}
            return JSONEncoder().encode({"success": False, "value": response_value})

    # TODO: refactor this into a separate method
    with StringIO(filestring) as fp:
        fp.seek(0)
        # Find the header row
        loc = 0
        req_headers = False
        for line in fp:
            if 'FC' in line and 'Fungible' in line:
                if not "," in line:
                    continue
                req_headers = True
                break
            loc = fp.tell()

        # Ensure FC and FG (required headers) are present
        if not req_headers:
            error_msg = "Import Rejected: FC and Fungible headers are required in a CSV format for import."
            logger.debug(error_msg)
            response_value = {"status_str": error_msg, "log_name": None}
            return JSONEncoder().encode({"success": False, "value": response_value})
        # Set reader at beginning of header row
        fp.seek(loc)
        reader = csv.DictReader(fp)
        fcs = {}
        # Add each valid line of data to import dictionary
        for line in reader:
            # No FC present in the data line
            if not line["FC"]:
                status_val["fail"] += 1
                continue
            if line["FC"] in fcs.keys():
                fcs[line["FC"]].append(line)
            else:
                # Sanitize/replace unicode quotes
                clean_line = re.sub(u'[\u201c\u201d\u2018\u2019]', '', line["FC"])
                if not clean_line:
                    status_val["fail"] += 1
                    continue
                fcs[clean_line] = [line]
        if not fcs:
            response_value = {"status_str": "Import Error: No data detected in import file.", "log_name": None}
            return JSONEncoder().encode({"success": False, "value": response_value})

    log_time = datetime.datetime.now().strftime("%m%d%Y.%H%M%S")
    log_name = f"{context.security.get_current_user_id()}_{prj_name.replace('/', '_')}_{log_time}"
    imp_log, imp_handler = create_logger(log_name)

    if status_val["fail"] > 0:
        imp_log.debug(f"FAIL: {status_val['fail']} FFTS malformed. (FC values likely missing)")

    fc2id = {
        value["name"]: value["_id"]
        for value in json.loads(svc_get_fcs())["value"]
    }

    for nm, fc_list in fcs.items():
        current_list = []
        for fc in fc_list:
            if fc["FC"] not in fc2id:
                status, errormsg, newfc = mcd_model.create_new_functional_component(licco_db,
                    name=fc["FC"], description="Generated from " + nm)
                # FFT creation successful, add to data to import list
                if status:
                    fc2id[fc["FC"]] = newfc["_id"]
                    current_list.append(fc)
                # Tried to create a new FFT and failed - don't include in dataset
                else:
                    # Count failed imports - excluding FC & FG
                    status_val["fail"] += 1
                    error_str = f"Import for fft {fc['FC']}-{fc['Fungible']} failed: {errormsg}"
                    logger.debug(error_str)
                    imp_log.info(error_str)
            else:
                current_list.append(fc)
        fcs[nm] = current_list

    fg2id = {
        fgs["name"]: fgs["_id"]
        for fgs in json.loads(svc_get_fgs())["value"]
    }

    for nm, fc_list in fcs.items():
        for fc in fc_list:
            if fc["Fungible"] and fc["Fungible"] not in fg2id:
                status, errormsg, newfg = mcd_model.create_new_fungible_token(licco_db,
                    name=fc["Fungible"], description="Generated from " + nm)
                fg2id[fc["Fungible"]] = newfg["_id"]

    ffts = {(fft["fc"]["name"], fft["fg"]["name"]): fft["_id"] for fft in mcd_model.get_ffts(licco_db)}
    for fc_list in fcs.values():
        for fc in fc_list:
            if (fc["FC"], fc["Fungible"]) not in ffts:
                status, errormsg, newfft = mcd_model.create_new_fft(licco_db,
                    fc=fc["FC"], fg=fc["Fungible"], fcdesc=None, fgdesc=None)
                ffts[(newfft["fc"]["name"], newfft["fg"]["name"]
                      if "fg" in newfft else None)] = newfft["_id"]

    fcuploads = []
    for nm, fc_list in fcs.items():
        for fc in fc_list:
            fcupload = {}
            fcupload["_id"] = ffts[(fc["FC"], fc["Fungible"])]
            for k, v in KEYMAP.items():
                if k not in fc:
                    continue
                fcupload[v] = fc[k]
            fcuploads.append(fcupload)

    status, errormsg, update_status = mcd_model.update_ffts_in_project(licco_db, userid, prjid, fcuploads, imp_log)

    # Include imports failed from bad FC/FGs
    prj_name = mcd_model.get_project(licco_db, prjid)["name"]
    if update_status:
        status_val = {k: update_status[k]+status_val[k]
                            for k in update_status.keys()}

    # number of recognized headers minus the id used for DB reference
    status_val["headers"] = len(fcuploads[0].keys())-1
    status_str = create_status_update(prj_name, status_val)
    logger.debug(re.sub('[\n_]', '', status_str))
    imp_log.info(status_str)
    imp_log.removeHandler(imp_handler)
    imp_handler.close()
    response_value = {"status_str": status_str, "log_name": log_name}
    return JSONEncoder().encode({"success": True, "value": response_value})


@licco_ws_blueprint.route("/projects/<report>/download/", methods=["GET", "POST"])
@context.security.authentication_required
def svc_download_report(report):
    """
    Download a status report from a project file import.

    :param: report- full filename of single import log file
    """
    #This is set in the create_logger function-need to be identical paths
    dir_path = f"{tempfile.gettempdir()}/mcd"
    try:
        repfile = f"{dir_path}/{report}.log"
        return send_file(f"{repfile}",as_attachment=True,mimetype="text/plain")

    except FileNotFoundError:
        return JSONEncoder().encode({"success": False, "errormsg": "Something went wrong.", "value": None})

@licco_ws_blueprint.route("/projects/<prjid>/export/", methods=["GET"])
@context.security.authentication_required
def svc_export_project(prjid):
    """
    Export project into a csv that downloads
    """
    with StringIO() as stream:
        writer = csv.DictWriter(stream, fieldnames=KEYMAP.keys())
        writer.writeheader()
        prj_ffts = mcd_model.get_project_ffts(licco_db, prjid)
        prj_name = mcd_model.get_project(licco_db, prjid)["name"]

        for fft in prj_ffts:
            row_dict = {}
            fft_dict = prj_ffts[fft]
            for key in fft_dict:
                # Check for keys we handle later, or dont want the end user downloading
                if key in ["fft", "discussion"]:
                    continue
                row_dict[KEYMAP_REVERSE[key]] = fft_dict[key]
            for key in fft_dict["fft"]:
                if key == "_id":
                    continue
                row_dict[KEYMAP_REVERSE[key]] = fft_dict["fft"][key]

            # Download file will have column order of KEYMAP var
            writer.writerow(row_dict)

        csv_string = stream.getvalue()

    return Response(csv_string, mimetype="text/csv", headers={"Content-disposition": f"attachment; filename={prj_name}.csv"})


@licco_ws_blueprint.route("/projects/<prjid>/submit_for_approval", methods=["GET", "POST"])
@context.security.authentication_required
def svc_submit_for_approval(prjid):
    """
    Submit a project for approval
    """
    approvers = []
    editors = []
    if request.json:
        approvers = request.json.get("approvers", [])
        if len(approvers) == 0:
            return JSONEncoder().encode({"success": False, "errormsg": "At least 1 approver is expected"})
        editors = request.json.get("editors", [])
    else:
        # TODO: DEPRECATED: old gui approved project this way
        # Once old GUI is removed, this else statement should go away as well
        # We should remove the "GET" option as well: only POST should be used (or PUT)
        approver = request.args.get("approver", None)
        if approver:
            approvers.append(approver)
        old_prj = mcd_model.get_project(licco_db, prjid)
        editors = old_prj["editors"]

    userid = context.security.get_current_user_id()
    status, errormsg, prj = mcd_model.submit_project_for_approval(licco_db, prjid, userid, editors, approvers, context.notifier)
    return JSONEncoder().encode({"success": status, "errormsg": errormsg, "value": prj})


@licco_ws_blueprint.route("/projects/<prjid>/approve_project", methods=["GET", "POST"])
@context.security.authentication_required
def svc_approve_project(prjid):
    """
    Approve a project
    """
    userid = context.security.get_current_user_id()
    status, all_approved, errormsg, prj = mcd_model.approve_project(licco_db, prjid, userid, context.notifier)
    if not status:
        return JSONEncoder().encode({"success": status, "errormsg": errormsg})
    return JSONEncoder().encode({"success": status, "errormsg": errormsg, "value": prj})


@licco_ws_blueprint.route("/projects/<prjid>/reject_project", methods=["GET", "POST"])
@context.security.authentication_required
def svc_reject_project(prjid):
    """
    Do not approve a project
    """
    userid = context.security.get_current_user_id()
    reason = request.args.get("reason", None)
    if not reason and request.json:
        reason = request.json.get("reason")
    if not reason:
        return logAndAbortJson("Please provide a reason for why this project is not being approved")

    status, errormsg, prj = mcd_model.reject_project(licco_db, prjid, userid, reason, context.notifier)
    if not status:
        return JSONEncoder().encode({"success": status, "errormsg": errormsg})
    return JSONEncoder().encode({"success": status, "errormsg": errormsg, "value": prj})


@licco_ws_blueprint.route("/projects/<prjid>/diff_with", methods=["GET"])
@context.security.authentication_required
def svc_project_diff(prjid):
    """
    Get a list of diff between this project and the specified project.
    """
    userid = context.security.get_current_user_id()
    other_prjid = request.args.get("other_id", None)
    approved = request.args.get("approved", None)

    if not other_prjid:
        return logAndAbort("Please specify the other project id using the parameter other_id")
    status, errormsg, diff = mcd_model.diff_project(licco_db, prjid, other_prjid, userid, approved=approved)
    return JSONEncoder().encode({"success": status, "errormsg": errormsg, "value": diff})


@licco_ws_blueprint.route("/projects/<prjid>/clone/", methods=["POST"])
@context.security.authentication_required
def svc_clone_project(prjid):
    """
    Clone the specified project into the new project; 
    Name and description of the new project specified as JSON
    """
    userid = context.security.get_current_user_id()
    project_data = request.json
    project_name = project_data.get("name", "")
    project_description = project_data.get("description", "")
    project_editors = project_data.get("editors", [])

    if not project_name or not project_description:
        return JSONEncoder().encode({"success": False, "errormsg": "Please specify a project name and description"})

    status, erorrmsg, newprj = mcd_model.clone_project(licco_db, userid, prjid, project_name, project_description, project_editors, context.notifier)
    return JSONEncoder().encode({"success": status, "errormsg": erorrmsg, "value": newprj})


@licco_ws_blueprint.route("/projects/<prjid>/tags/", methods=["GET"])
@context.security.authentication_required
def svc_project_tags(prjid):
    """
    Get the tags for the project
    """
    status, errormsg, tags = mcd_model.get_tags_for_project(licco_db, prjid)
    return JSONEncoder().encode({"success": status, "errormsg": errormsg, "value": tags})


@licco_ws_blueprint.route("/projects/<prjid>/add_tag", methods=["GET"])
@context.security.authentication_required
def svc_add_project_tag(prjid):
    """
    Add a new tag to the project.
    The changeid is optional; if not, specified, we add a tag to the latest change.
    """
    tagname = request.args.get("tag_name", None)
    asoftimestamp = request.args.get("asoftimestamp", None)
    if not tagname:
        return JSONEncoder().encode({"success": False, "errormsg": "Please specify the tag_name", "value": None})
    if not asoftimestamp:
        changes = mcd_model.get_project_changes(licco_db, prjid)
        if not changes:
            return JSONEncoder().encode({"success": False, "errormsg": "Cannot tag a project without a change", "value": None})
        logger.info("Latest change is at " + str(changes[0]["time"]))
        asoftimestamp = changes[0]["time"]
    logger.debug(f"Adding a tag for {prjid} at {asoftimestamp} with name {tagname}")
    status, errormsg, tags = mcd_model.add_project_tag(licco_db, prjid, tagname, asoftimestamp)
    return JSONEncoder().encode({"success": status, "errormsg": errormsg, "value": tags})


@licco_ws_blueprint.route("/history/project_approvals", methods=["GET"])
@context.security.authentication_required
def svc_get_projects_approval_history():
    """
    Get the approval history of projects in the system
    """
    return JSONEncoder().encode({"success": True, "value": mcd_model.get_projects_approval_history(licco_db, limit=100)})<|MERGE_RESOLUTION|>--- conflicted
+++ resolved
@@ -229,12 +229,7 @@
         return JSONEncoder().encode({"success": False, "errormsg": "Name cannot be empty"})
     if not prjdetails.get("description", None):
         return JSONEncoder().encode({"success": False, "errormsg": "Description cannot be empty"})
-
-<<<<<<< HEAD
     prj = mcd_model.create_new_project(licco_db, prjdetails["name"], prjdetails["description"], logged_in_user)
-=======
-    prj = create_empty_project(prjdetails["name"], prjdetails["description"], logged_in_user)
->>>>>>> 4c9d9993
     return JSONEncoder().encode({"success": True, "value": prj})
 
 
